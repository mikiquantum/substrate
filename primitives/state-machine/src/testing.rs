--- conflicted
+++ resolved
@@ -49,11 +49,7 @@
 	H::Out: codec::Codec + Ord,
 {
 	/// The overlay changed storage.
-<<<<<<< HEAD
-	pub overlay: OverlayedChanges,
-=======
 	overlay: OverlayedChanges,
->>>>>>> a8c2bc66
 	offchain_db: TestPersistentOffchainDB,
 	storage_transaction_cache:
 		StorageTransactionCache<<InMemoryBackend<H> as Backend<H>>::Transaction, H, N>,
