[package]
name = "sp-io"
version = "2.0.0-rc2"
authors = ["Parity Technologies <admin@parity.io>"]
edition = "2018"
license = "Apache-2.0"
homepage = "https://substrate.dev"
repository = "https://github.com/paritytech/substrate/"
description = "I/O for Substrate runtimes"
documentation = "https://docs.rs/sp-io"

[package.metadata.docs.rs]
targets = ["x86_64-unknown-linux-gnu"]


[dependencies]
codec = { package = "parity-scale-codec", version = "1.3.0", default-features = false }
hash-db = { version = "0.15.2", default-features = false }
<<<<<<< HEAD
sp-core = { version = "2.0.0-dev", default-features = false, path = "../core" }
sp-std = { version = "2.0.0-dev", default-features = false, path = "../std" }
sp-tracing = { version = "2.0.0-dev", default-features = false, path = "../tracing" }
=======
sp-core = { version = "2.0.0-rc2", default-features = false, path = "../core" }
sp-std = { version = "2.0.0-rc2", default-features = false, path = "../std" }
>>>>>>> 45b9f0a9
libsecp256k1 = { version = "0.3.4", optional = true }
sp-state-machine = { version = "0.8.0-rc2", optional = true, path = "../../primitives/state-machine" }
sp-wasm-interface = { version = "2.0.0-rc2", path = "../../primitives/wasm-interface", default-features = false }
sp-runtime-interface = { version = "2.0.0-rc2", default-features = false, path = "../runtime-interface" }
sp-trie = { version = "2.0.0-rc2", optional = true, path = "../../primitives/trie" }
sp-externalities = { version = "0.8.0-rc2", optional = true, path = "../externalities" }
log = { version = "0.4.8", optional = true }
futures = { version = "0.3.1", features = ["thread-pool"], optional = true }
parking_lot = { version = "0.10.0", optional = true }

[features]
default = ["std"]
std = [
	"sp-core/std",
	"codec/std",
	"sp-std/std",
	"hash-db/std",
	"sp-trie",
	"sp-state-machine",
	"libsecp256k1",
	"sp-runtime-interface/std",
	"sp-externalities",
	"sp-wasm-interface/std",
	"log",
	"futures",
	"parking_lot",
]

# These two features are used for `no_std` builds for the environments which already provides
# `#[panic_handler]`, `#[alloc_error_handler]` and `#[global_allocator]`.
#
# For the regular wasm runtime builds those are not used.
disable_panic_handler = []
disable_oom = []
disable_allocator = []<|MERGE_RESOLUTION|>--- conflicted
+++ resolved
@@ -16,14 +16,8 @@
 [dependencies]
 codec = { package = "parity-scale-codec", version = "1.3.0", default-features = false }
 hash-db = { version = "0.15.2", default-features = false }
-<<<<<<< HEAD
-sp-core = { version = "2.0.0-dev", default-features = false, path = "../core" }
-sp-std = { version = "2.0.0-dev", default-features = false, path = "../std" }
-sp-tracing = { version = "2.0.0-dev", default-features = false, path = "../tracing" }
-=======
 sp-core = { version = "2.0.0-rc2", default-features = false, path = "../core" }
 sp-std = { version = "2.0.0-rc2", default-features = false, path = "../std" }
->>>>>>> 45b9f0a9
 libsecp256k1 = { version = "0.3.4", optional = true }
 sp-state-machine = { version = "0.8.0-rc2", optional = true, path = "../../primitives/state-machine" }
 sp-wasm-interface = { version = "2.0.0-rc2", path = "../../primitives/wasm-interface", default-features = false }
@@ -33,6 +27,7 @@
 log = { version = "0.4.8", optional = true }
 futures = { version = "0.3.1", features = ["thread-pool"], optional = true }
 parking_lot = { version = "0.10.0", optional = true }
+sp-tracing = { version = "2.0.0-rc2", default-features = false, path = "../tracing" }
 
 [features]
 default = ["std"]
