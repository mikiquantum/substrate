--- conflicted
+++ resolved
@@ -390,11 +390,7 @@
 		Ok(())
 	}
 
-<<<<<<< HEAD
-	async fn request_addresses_of_others(&mut self) -> Result<()> {
-=======
-	fn refill_pending_lookups_queue(&mut self) -> Result<()> {
->>>>>>> ccd06f06
+	async fn refill_pending_lookups_queue(&mut self) -> Result<()> {
 		let id = BlockId::hash(self.client.info().best_hash);
 
 		let local_keys = match &self.role {
@@ -462,33 +458,22 @@
 					metrics.dht_event_received.with_label_values(&["value_found"]).inc();
 				}
 
-<<<<<<< HEAD
-				if log_enabled!(log::Level::Debug) {
-					let hashes = v.iter().map(|(hash, _value)| hash.clone());
+				if self.in_flight_lookups.remove(&hash).is_some() {
 					debug!(
 						target: LOG_TARGET,
-						"Value for hash '{:?}' found on Dht.", hashes,
-					);
-				}
-=======
-					if self.in_flight_lookups.remove(&hash).is_some() {
-						debug!(
-							target: LOG_TARGET,
-							"Value for hash '{:?}' not found on Dht.", hash
-						)
-					} else {
-						debug!(
-							target: LOG_TARGET,
-							"Received 'ValueNotFound' for unexpected hash '{:?}'.", hash
-						)
-					}
-				},
-				Some(DhtEvent::ValuePut(hash)) => {
-					if let Some(metrics) = &self.metrics {
-						metrics.dht_event_received.with_label_values(&["value_put"]).inc();
-					}
->>>>>>> ccd06f06
-
+						"Value for hash '{:?}' not found on Dht.", hash
+					)
+				} else {
+					debug!(
+						target: LOG_TARGET,
+						"Received 'ValueNotFound' for unexpected hash '{:?}'.", hash
+					)
+				}
+			},
+			Some(DhtEvent::ValuePut(hash)) => {
+				if let Some(metrics) = &self.metrics {
+					metrics.dht_event_received.with_label_values(&["value_put"]).inc();
+				}
 				if let Err(e) = self.handle_dht_value_found_event(v) {
 					if let Some(metrics) = &self.metrics {
 						metrics.handle_value_found_event_failure.inc();
@@ -680,89 +665,6 @@
 	}
 }
 
-<<<<<<< HEAD
-=======
-impl<Client, Network, Block> Future for Worker<Client, Network, Block>
-where
-	Block: BlockT + Unpin + 'static,
-	Network: NetworkProvider,
-	Client: ProvideRuntimeApi<Block> + Send + Sync + 'static + HeaderBackend<Block>,
-	<Client as ProvideRuntimeApi<Block>>::Api:
-		AuthorityDiscoveryApi<Block, Error = sp_blockchain::Error>,
-{
-	type Output = ();
-
-	fn poll(mut self: Pin<&mut Self>, cx: &mut Context) -> Poll<Self::Output> {
-		// Process incoming events.
-		if let Poll::Ready(()) = self.handle_dht_events(cx) {
-			// `handle_dht_events` returns `Poll::Ready(())` when the Dht event stream terminated.
-			// Termination of the Dht event stream implies that the underlying network terminated,
-			// thus authority discovery should terminate as well.
-			return Poll::Ready(());
-		}
-
-		// Publish own addresses.
-		if let Poll::Ready(_) = self.publish_interval.poll_next_unpin(cx) {
-			// Register waker of underlying task for next interval.
-			while let Poll::Ready(_) = self.publish_interval.poll_next_unpin(cx) {}
-
-			if let Err(e) = self.publish_ext_addresses() {
-				error!(
-					target: LOG_TARGET,
-					"Failed to publish external addresses: {:?}", e,
-				);
-			}
-		}
-
-		// Request addresses of authorities, refilling the pending lookups queue.
-		if let Poll::Ready(_) = self.query_interval.poll_next_unpin(cx) {
-			// Register waker of underlying task for next interval.
-			while let Poll::Ready(_) = self.query_interval.poll_next_unpin(cx) {}
-
-			if let Err(e) = self.refill_pending_lookups_queue() {
-				error!(
-					target: LOG_TARGET,
-					"Failed to refill pending lookups queue: {:?}", e,
-				);
-			}
-		}
-
-		// Set peerset priority group to a new random set of addresses.
-		if let Poll::Ready(_) = self.priority_group_set_interval.poll_next_unpin(cx) {
-			// Register waker of underlying task for next interval.
-			while let Poll::Ready(_) = self.priority_group_set_interval.poll_next_unpin(cx) {}
-
-			if let Err(e) = self.set_priority_group() {
-				error!(
-					target: LOG_TARGET,
-					"Failed to set priority group: {:?}", e,
-				);
-			}
-		}
-
-		// Handle messages from [`Service`].
-		while let Poll::Ready(Some(msg)) = self.from_service.poll_next_unpin(cx) {
-			match msg {
-				ServicetoWorkerMsg::GetAddressesByAuthorityId(authority, sender) => {
-					let _ = sender.send(
-						self.addr_cache.get_addresses_by_authority_id(&authority).map(Clone::clone),
-					);
-				}
-				ServicetoWorkerMsg::GetAuthorityIdByPeerId(peer_id, sender) => {
-					let _ = sender.send(
-						self.addr_cache.get_authority_id_by_peer_id(&peer_id).map(Clone::clone),
-					);
-				}
-			}
-		}
-
-		self.start_new_lookups();
-
-		Poll::Pending
-	}
-}
-
->>>>>>> ccd06f06
 /// NetworkProvider provides [`Worker`] with all necessary hooks into the
 /// underlying Substrate networking. Using this trait abstraction instead of [`NetworkService`]
 /// directly is necessary to unit test [`Worker`].
