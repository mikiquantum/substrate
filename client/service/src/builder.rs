// This file is part of Substrate.

// Copyright (C) 2017-2020 Parity Technologies (UK) Ltd.
// SPDX-License-Identifier: GPL-3.0-or-later WITH Classpath-exception-2.0

// This program is free software: you can redistribute it and/or modify
// it under the terms of the GNU General Public License as published by
// the Free Software Foundation, either version 3 of the License, or
// (at your option) any later version.

// This program is distributed in the hope that it will be useful,
// but WITHOUT ANY WARRANTY; without even the implied warranty of
// MERCHANTABILITY or FITNESS FOR A PARTICULAR PURPOSE. See the
// GNU General Public License for more details.

// You should have received a copy of the GNU General Public License
// along with this program. If not, see <https://www.gnu.org/licenses/>.

use crate::{
	error::Error, DEFAULT_PROTOCOL_ID, MallocSizeOfWasm,
	TelemetryConnectionSinks, RpcHandlers, NetworkStatusSinks,
	start_rpc_servers, build_network_future, TransactionPoolAdapter, TaskManager, SpawnTaskHandle,
	metrics::MetricsService,
	client::{light, Client, ClientConfig},
	config::{Configuration, KeystoreConfig, PrometheusConfig},
};
use sc_client_api::{
	light::RemoteBlockchain, ForkBlocks, BadBlocks, UsageProvider, ExecutorProvider,
};
use sp_utils::mpsc::{tracing_unbounded, TracingUnboundedSender};
use sc_chain_spec::get_extension;
use sp_consensus::{
	block_validation::{BlockAnnounceValidator, DefaultBlockAnnounceValidator, Chain},
	import_queue::ImportQueue,
};
use jsonrpc_pubsub::manager::SubscriptionManager;
use futures::{
	FutureExt, StreamExt,
	future::ready,
	channel::oneshot,
};
use sc_keystore::LocalKeystore;
<<<<<<< HEAD
use log::{info, warn, error};
=======
use log::{info, warn};
>>>>>>> a845ff33
use sc_network::config::{Role, FinalityProofProvider, OnDemand, BoxFinalityProofRequestBuilder};
use sc_network::NetworkService;
use sp_runtime::generic::BlockId;
use sp_runtime::traits::{
	Block as BlockT, SaturatedConversion, HashFor, Zero, BlockIdTo,
};
use sp_api::{ProvideRuntimeApi, CallApiAt};
use sc_executor::{NativeExecutor, NativeExecutionDispatch, RuntimeInfo};
use std::sync::Arc;
use wasm_timer::SystemTime;
use sc_telemetry::{telemetry, SUBSTRATE_INFO};
use sp_transaction_pool::MaintainedTransactionPool;
use prometheus_endpoint::Registry;
use sc_client_db::{Backend, DatabaseSettings};
<<<<<<< HEAD
use sp_core::traits::{CodeExecutor, SpawnNamed, CryptoStore, CryptoStorePtr, SyncCryptoStore};
=======
use sp_core::traits::{
	CodeExecutor,
	SpawnNamed,
};
use sp_keystore::{CryptoStore, SyncCryptoStorePtr};
>>>>>>> a845ff33
use sp_runtime::BuildStorage;
use sc_client_api::{
	BlockBackend, BlockchainEvents,
	backend::StorageProvider,
	proof_provider::ProofProvider,
	execution_extensions::ExecutionExtensions
};
use sp_blockchain::{HeaderMetadata, HeaderBackend};

/// A utility trait for building an RPC extension given a `DenyUnsafe` instance.
/// This is useful since at service definition time we don't know whether the
/// specific interface where the RPC extension will be exposed is safe or not.
/// This trait allows us to lazily build the RPC extension whenever we bind the
/// service to an interface.
pub trait RpcExtensionBuilder {
	/// The type of the RPC extension that will be built.
	type Output: sc_rpc::RpcExtension<sc_rpc::Metadata>;

	/// Returns an instance of the RPC extension for a particular `DenyUnsafe`
	/// value, e.g. the RPC extension might not expose some unsafe methods.
	fn build(
		&self,
		deny: sc_rpc::DenyUnsafe,
		subscription_executor: sc_rpc::SubscriptionTaskExecutor,
	) -> Self::Output;
}

impl<F, R> RpcExtensionBuilder for F where
	F: Fn(sc_rpc::DenyUnsafe, sc_rpc::SubscriptionTaskExecutor) -> R,
	R: sc_rpc::RpcExtension<sc_rpc::Metadata>,
{
	type Output = R;

	fn build(
		&self,
		deny: sc_rpc::DenyUnsafe,
		subscription_executor: sc_rpc::SubscriptionTaskExecutor,
	) -> Self::Output {
		(*self)(deny, subscription_executor)
	}
}

/// A utility struct for implementing an `RpcExtensionBuilder` given a cloneable
/// `RpcExtension`, the resulting builder will simply ignore the provided
/// `DenyUnsafe` instance and return a static `RpcExtension` instance.
pub struct NoopRpcExtensionBuilder<R>(pub R);

impl<R> RpcExtensionBuilder for NoopRpcExtensionBuilder<R> where
	R: Clone + sc_rpc::RpcExtension<sc_rpc::Metadata>,
{
	type Output = R;

	fn build(
		&self,
		_deny: sc_rpc::DenyUnsafe,
		_subscription_executor: sc_rpc::SubscriptionTaskExecutor,
	) -> Self::Output {
		self.0.clone()
	}
}

impl<R> From<R> for NoopRpcExtensionBuilder<R> where
	R: sc_rpc::RpcExtension<sc_rpc::Metadata>,
{
	fn from(e: R) -> NoopRpcExtensionBuilder<R> {
		NoopRpcExtensionBuilder(e)
	}
}


/// Full client type.
pub type TFullClient<TBl, TRtApi, TExecDisp> = Client<
	TFullBackend<TBl>,
	TFullCallExecutor<TBl, TExecDisp>,
	TBl,
	TRtApi,
>;

/// Full client backend type.
pub type TFullBackend<TBl> = sc_client_db::Backend<TBl>;

/// Full client call executor type.
pub type TFullCallExecutor<TBl, TExecDisp> = crate::client::LocalCallExecutor<
	sc_client_db::Backend<TBl>,
	NativeExecutor<TExecDisp>,
>;

/// Light client type.
pub type TLightClient<TBl, TRtApi, TExecDisp> = TLightClientWithBackend<
	TBl, TRtApi, TExecDisp, TLightBackend<TBl>
>;

/// Light client backend type.
pub type TLightBackend<TBl> = sc_light::Backend<
	sc_client_db::light::LightStorage<TBl>,
	HashFor<TBl>,
>;

/// Light call executor type.
pub type TLightCallExecutor<TBl, TExecDisp> = sc_light::GenesisCallExecutor<
	sc_light::Backend<
		sc_client_db::light::LightStorage<TBl>,
		HashFor<TBl>
	>,
	crate::client::LocalCallExecutor<
		sc_light::Backend<
			sc_client_db::light::LightStorage<TBl>,
			HashFor<TBl>
		>,
		NativeExecutor<TExecDisp>
	>,
>;

type TFullParts<TBl, TRtApi, TExecDisp> = (
	TFullClient<TBl, TRtApi, TExecDisp>,
	Arc<TFullBackend<TBl>>,
	KeystoreContainer,
	TaskManager,
);

type TLightParts<TBl, TRtApi, TExecDisp> = (
	Arc<TLightClient<TBl, TRtApi, TExecDisp>>,
	Arc<TLightBackend<TBl>>,
	KeystoreContainer,
	TaskManager,
	Arc<OnDemand<TBl>>,
);

/// Light client backend type with a specific hash type.
pub type TLightBackendWithHash<TBl, THash> = sc_light::Backend<
	sc_client_db::light::LightStorage<TBl>,
	THash,
>;

/// Light client type with a specific backend.
pub type TLightClientWithBackend<TBl, TRtApi, TExecDisp, TBackend> = Client<
	TBackend,
	sc_light::GenesisCallExecutor<
		TBackend,
		crate::client::LocalCallExecutor<TBackend, NativeExecutor<TExecDisp>>,
	>,
	TBl,
	TRtApi,
>;

/// Construct and hold different layers of Keystore wrappers
pub struct KeystoreContainer {
	keystore: Arc<dyn CryptoStore>,
<<<<<<< HEAD
	sync_keystore: Arc<SyncCryptoStore>,
=======
	sync_keystore: SyncCryptoStorePtr,
>>>>>>> a845ff33
}

impl KeystoreContainer {
	/// Construct KeystoreContainer
	pub fn new(config: &KeystoreConfig) -> Result<Self, Error> {
		let keystore = Arc::new(match config {
			KeystoreConfig::Path { path, password } => LocalKeystore::open(
				path.clone(),
<<<<<<< HEAD
				password.clone()
			)?,
			KeystoreConfig::InMemory => LocalKeystore::in_memory(),

			KeystoreConfig::Remote { uri } => {
				if uri.starts_with("ssrs1+") {
					let keystore = Arc::new(
						sc_jsonrpc_remote_signer::client::RemoteKeystore::open(
							uri[6..].to_string(), None
						).map_err(|e| Error::Other(format!("Could not open Remote Keystore: {:?}", e)))?
					);
					let sync_keystore = Arc::new((keystore.clone() as CryptoStorePtr).into());
					return Ok(Self { keystore, sync_keystore } )
				}
				else {
					return Err(Error::Other(format!("Unsupported Remote Keystore protocol: {:}", uri)))
				}
			}
		});
		let sync_keystore = Arc::new((keystore.clone() as CryptoStorePtr).into());
=======
				password.clone(),
			)?,
			KeystoreConfig::InMemory => LocalKeystore::in_memory(),
		});
		let sync_keystore = keystore.clone() as SyncCryptoStorePtr;
>>>>>>> a845ff33

		Ok(Self {
			keystore,
			sync_keystore,
		})
	}

	/// Returns an adapter to the asynchronous keystore that implements `CryptoStore`
	pub fn keystore(&self) -> Arc<dyn CryptoStore> {
		self.keystore.clone()
	}

	/// Returns the synchrnous keystore wrapper
<<<<<<< HEAD
	pub fn sync_keystore(&self) -> Arc<SyncCryptoStore> {
=======
	pub fn sync_keystore(&self) -> SyncCryptoStorePtr {
>>>>>>> a845ff33
		self.sync_keystore.clone()
	}
}

/// Creates a new full client for the given config.
pub fn new_full_client<TBl, TRtApi, TExecDisp>(
	config: &Configuration,
) -> Result<TFullClient<TBl, TRtApi, TExecDisp>, Error> where
	TBl: BlockT,
	TExecDisp: NativeExecutionDispatch + 'static,
{
	new_full_parts(config).map(|parts| parts.0)
}

/// Create the initial parts of a full node.
pub fn new_full_parts<TBl, TRtApi, TExecDisp>(
	config: &Configuration,
) -> Result<TFullParts<TBl, TRtApi, TExecDisp>,	Error> where
	TBl: BlockT,
	TExecDisp: NativeExecutionDispatch + 'static,
{
	let keystore_container = KeystoreContainer::new(&config.keystore)?;

	let task_manager = {
		let registry = config.prometheus_config.as_ref().map(|cfg| &cfg.registry);
		TaskManager::new(config.task_executor.clone(), registry)?
	};

	let executor = NativeExecutor::<TExecDisp>::new(
		config.wasm_method,
		config.default_heap_pages,
		config.max_runtime_instances,
	);

	let chain_spec = &config.chain_spec;
	let fork_blocks = get_extension::<ForkBlocks<TBl>>(chain_spec.extensions())
		.cloned()
		.unwrap_or_default();

	let bad_blocks = get_extension::<BadBlocks<TBl>>(chain_spec.extensions())
		.cloned()
		.unwrap_or_default();

	let (client, backend) = {
		let db_config = sc_client_db::DatabaseSettings {
			state_cache_size: config.state_cache_size,
			state_cache_child_ratio:
			config.state_cache_child_ratio.map(|v| (v, 100)),
			pruning: config.pruning.clone(),
			source: config.database.clone(),
		};

		let extensions = sc_client_api::execution_extensions::ExecutionExtensions::new(
			config.execution_strategies.clone(),
			Some(keystore_container.sync_keystore()),
		);

		new_client(
			db_config,
			executor,
			chain_spec.as_storage_builder(),
			fork_blocks,
			bad_blocks,
			extensions,
			Box::new(task_manager.spawn_handle()),
			config.prometheus_config.as_ref().map(|config| config.registry.clone()),
			ClientConfig {
				offchain_worker_enabled : config.offchain_worker.enabled ,
				offchain_indexing_api: config.offchain_worker.indexing_enabled,
			},
		)?
	};

	Ok((
		client,
		backend,
		keystore_container,
<<<<<<< HEAD
		task_manager
=======
		task_manager,
>>>>>>> a845ff33
	))
}

/// Create the initial parts of a light node.
pub fn new_light_parts<TBl, TRtApi, TExecDisp>(
	config: &Configuration
) -> Result<TLightParts<TBl, TRtApi, TExecDisp>, Error> where
	TBl: BlockT,
	TExecDisp: NativeExecutionDispatch + 'static,
{
	let keystore_container = KeystoreContainer::new(&config.keystore)?;
	let task_manager = {
		let registry = config.prometheus_config.as_ref().map(|cfg| &cfg.registry);
		TaskManager::new(config.task_executor.clone(), registry)?
	};

<<<<<<< HEAD
	let keystore_params = KeystoreContainer::new(&config.keystore)?;

=======
>>>>>>> a845ff33
	let executor = NativeExecutor::<TExecDisp>::new(
		config.wasm_method,
		config.default_heap_pages,
		config.max_runtime_instances,
	);

	let db_storage = {
		let db_settings = sc_client_db::DatabaseSettings {
			state_cache_size: config.state_cache_size,
			state_cache_child_ratio:
				config.state_cache_child_ratio.map(|v| (v, 100)),
			pruning: config.pruning.clone(),
			source: config.database.clone(),
		};
		sc_client_db::light::LightStorage::new(db_settings)?
	};
	let light_blockchain = sc_light::new_light_blockchain(db_storage);
	let fetch_checker = Arc::new(
		sc_light::new_fetch_checker::<_, TBl, _>(
			light_blockchain.clone(),
			executor.clone(),
			Box::new(task_manager.spawn_handle()),
		),
	);
	let on_demand = Arc::new(sc_network::config::OnDemand::new(fetch_checker));
	let backend = sc_light::new_light_backend(light_blockchain);
	let client = Arc::new(light::new_light(
		backend.clone(),
		config.chain_spec.as_storage_builder(),
		executor,
		Box::new(task_manager.spawn_handle()),
		config.prometheus_config.as_ref().map(|config| config.registry.clone()),
	)?);

<<<<<<< HEAD
	Ok((client, backend, keystore_params, task_manager, on_demand))
=======
	Ok((client, backend, keystore_container, task_manager, on_demand))
>>>>>>> a845ff33
}

/// Create an instance of db-backed client.
pub fn new_client<E, Block, RA>(
	settings: DatabaseSettings,
	executor: E,
	genesis_storage: &dyn BuildStorage,
	fork_blocks: ForkBlocks<Block>,
	bad_blocks: BadBlocks<Block>,
	execution_extensions: ExecutionExtensions<Block>,
	spawn_handle: Box<dyn SpawnNamed>,
	prometheus_registry: Option<Registry>,
	config: ClientConfig,
) -> Result<(
	crate::client::Client<
		Backend<Block>,
		crate::client::LocalCallExecutor<Backend<Block>, E>,
		Block,
		RA,
	>,
	Arc<Backend<Block>>,
),
	sp_blockchain::Error,
>
	where
		Block: BlockT,
		E: CodeExecutor + RuntimeInfo,
{
	const CANONICALIZATION_DELAY: u64 = 4096;

	let backend = Arc::new(Backend::new(settings, CANONICALIZATION_DELAY)?);
	let executor = crate::client::LocalCallExecutor::new(backend.clone(), executor, spawn_handle, config.clone());
	Ok((
		crate::client::Client::new(
			backend.clone(),
			executor,
			genesis_storage,
			fork_blocks,
			bad_blocks,
			execution_extensions,
			prometheus_registry,
			config,
		)?,
		backend,
	))
}

/// Parameters to pass into `build`.
pub struct SpawnTasksParams<'a, TBl: BlockT, TCl, TExPool, TRpc, Backend> {
	/// The service configuration.
	pub config: Configuration,
	/// A shared client returned by `new_full_parts`/`new_light_parts`.
	pub client: Arc<TCl>,
	/// A shared backend returned by `new_full_parts`/`new_light_parts`.
	pub backend: Arc<Backend>,
	/// A task manager returned by `new_full_parts`/`new_light_parts`.
	pub task_manager: &'a mut TaskManager,
	/// A shared keystore returned by `new_full_parts`/`new_light_parts`.
<<<<<<< HEAD
	pub keystore: Arc<SyncCryptoStore>,
=======
	pub keystore: SyncCryptoStorePtr,
>>>>>>> a845ff33
	/// An optional, shared data fetcher for light clients.
	pub on_demand: Option<Arc<OnDemand<TBl>>>,
	/// A shared transaction pool.
	pub transaction_pool: Arc<TExPool>,
	/// A RPC extension builder. Use `NoopRpcExtensionBuilder` if you just want to pass in the
	/// extensions directly.
	pub rpc_extensions_builder: Box<dyn RpcExtensionBuilder<Output = TRpc> + Send>,
	/// An optional, shared remote blockchain instance. Used for light clients.
	pub remote_blockchain: Option<Arc<dyn RemoteBlockchain<TBl>>>,
	/// A shared network instance.
	pub network: Arc<NetworkService<TBl, <TBl as BlockT>::Hash>>,
	/// Sinks to propagate network status updates.
	pub network_status_sinks: NetworkStatusSinks<TBl>,
	/// A Sender for RPC requests.
	pub system_rpc_tx: TracingUnboundedSender<sc_rpc::system::Request<TBl>>,
	/// Shared Telemetry connection sinks,
	pub telemetry_connection_sinks: TelemetryConnectionSinks,
}

/// Build a shared offchain workers instance.
pub fn build_offchain_workers<TBl, TBackend, TCl>(
	config: &Configuration,
	backend: Arc<TBackend>,
	spawn_handle: SpawnTaskHandle,
	client: Arc<TCl>,
	network: Arc<NetworkService<TBl, <TBl as BlockT>::Hash>>,
) -> Option<Arc<sc_offchain::OffchainWorkers<TCl, TBackend::OffchainStorage, TBl>>>
	where
		TBl: BlockT, TBackend: sc_client_api::Backend<TBl>,
		<TBackend as sc_client_api::Backend<TBl>>::OffchainStorage: 'static,
		TCl: Send + Sync + ProvideRuntimeApi<TBl> + BlockchainEvents<TBl> + 'static,
		<TCl as ProvideRuntimeApi<TBl>>::Api: sc_offchain::OffchainWorkerApi<TBl>,
{
	let offchain_workers = match backend.offchain_storage() {
		Some(db) => {
			Some(Arc::new(sc_offchain::OffchainWorkers::new(client.clone(), db)))
		},
		None => {
			warn!("Offchain workers disabled, due to lack of offchain storage support in backend.");
			None
		},
	};

	// Inform the offchain worker about new imported blocks
	if let Some(offchain) = offchain_workers.clone() {
		spawn_handle.spawn(
			"offchain-notifications",
			sc_offchain::notification_future(
				config.role.is_authority(),
				client.clone(),
				offchain,
				Clone::clone(&spawn_handle),
				network.clone(),
			)
		);
	}

	offchain_workers
}

/// Spawn the tasks that are required to run a node.
pub fn spawn_tasks<TBl, TBackend, TExPool, TRpc, TCl>(
	params: SpawnTasksParams<TBl, TCl, TExPool, TRpc, TBackend>,
) -> Result<RpcHandlers, Error>
	where
		TCl: ProvideRuntimeApi<TBl> + HeaderMetadata<TBl, Error=sp_blockchain::Error> + Chain<TBl> +
		BlockBackend<TBl> + BlockIdTo<TBl, Error=sp_blockchain::Error> + ProofProvider<TBl> +
		HeaderBackend<TBl> + BlockchainEvents<TBl> + ExecutorProvider<TBl> + UsageProvider<TBl> +
		StorageProvider<TBl, TBackend> + CallApiAt<TBl, Error=sp_blockchain::Error> +
		Send + 'static,
		<TCl as ProvideRuntimeApi<TBl>>::Api:
			sp_api::Metadata<TBl> +
			sc_offchain::OffchainWorkerApi<TBl> +
			sp_transaction_pool::runtime_api::TaggedTransactionQueue<TBl> +
			sp_session::SessionKeys<TBl> +
			sp_api::ApiErrorExt<Error = sp_blockchain::Error> +
			sp_api::ApiExt<TBl, StateBackend = TBackend::State>,
		TBl: BlockT,
		TBackend: 'static + sc_client_api::backend::Backend<TBl> + Send,
		TExPool: MaintainedTransactionPool<Block=TBl, Hash = <TBl as BlockT>::Hash> +
			MallocSizeOfWasm + 'static,
		TRpc: sc_rpc::RpcExtension<sc_rpc::Metadata>
{
	let SpawnTasksParams {
		mut config,
		task_manager,
		client,
		on_demand,
		backend,
		keystore,
		transaction_pool,
		rpc_extensions_builder,
		remote_blockchain,
		network,
		network_status_sinks,
		system_rpc_tx,
		telemetry_connection_sinks,
	} = params;

	let chain_info = client.usage_info().chain;

	sp_session::generate_initial_session_keys(
		client.clone(),
		&BlockId::Hash(chain_info.best_hash),
		config.dev_key_seed.clone().map(|s| vec![s]).unwrap_or_default(),
	)?;

	info!("📦 Highest known block at #{}", chain_info.best_number);
	telemetry!(
		SUBSTRATE_INFO;
		"node.start";
		"height" => chain_info.best_number.saturated_into::<u64>(),
		"best" => ?chain_info.best_hash
	);

	let spawn_handle = task_manager.spawn_handle();

	// Inform the tx pool about imported and finalized blocks.
	spawn_handle.spawn(
		"txpool-notifications",
		sc_transaction_pool::notification_future(client.clone(), transaction_pool.clone()),
	);

	spawn_handle.spawn(
		"on-transaction-imported",
		transaction_notifications(transaction_pool.clone(), network.clone()),
	);

	// Prometheus metrics.
	let metrics_service = if let Some(PrometheusConfig { port, registry }) =
		config.prometheus_config.clone()
	{
		// Set static metrics.
		let metrics = MetricsService::with_prometheus(&registry, &config)?;
		spawn_handle.spawn(
			"prometheus-endpoint",
			prometheus_endpoint::init_prometheus(port, registry).map(drop)
		);

		metrics
	} else {
		MetricsService::new()
	};

	// Periodically updated metrics and telemetry updates.
	spawn_handle.spawn("telemetry-periodic-send",
		metrics_service.run(
			client.clone(),
			transaction_pool.clone(),
			network_status_sinks.clone()
		)
	);

	// RPC
	let gen_handler = |
		deny_unsafe: sc_rpc::DenyUnsafe,
		rpc_middleware: sc_rpc_server::RpcMiddleware
	| gen_handler(
		deny_unsafe, rpc_middleware, &config, task_manager.spawn_handle(),
		client.clone(), transaction_pool.clone(), keystore.clone(),
		on_demand.clone(), remote_blockchain.clone(), &*rpc_extensions_builder,
		backend.offchain_storage(), system_rpc_tx.clone()
	);
	let rpc_metrics = sc_rpc_server::RpcMetrics::new(config.prometheus_registry()).ok();
	let rpc = start_rpc_servers(&config, gen_handler, rpc_metrics.as_ref())?;
	// This is used internally, so don't restrict access to unsafe RPC
	let rpc_handlers = RpcHandlers(Arc::new(gen_handler(
		sc_rpc::DenyUnsafe::No,
		sc_rpc_server::RpcMiddleware::new(rpc_metrics.as_ref().cloned(), "inbrowser")
	).into()));

	// Telemetry
	let telemetry = config.telemetry_endpoints.clone().and_then(|endpoints| {
		if endpoints.is_empty() {
			// we don't want the telemetry to be initialized if telemetry_endpoints == Some([])
			return None;
		}

		let genesis_hash = match client.block_hash(Zero::zero()) {
			Ok(Some(hash)) => hash,
			_ => Default::default(),
		};

		Some(build_telemetry(
			&mut config, endpoints, telemetry_connection_sinks.clone(), network.clone(),
			task_manager.spawn_handle(), genesis_hash,
		))
	});

	// Spawn informant task
	spawn_handle.spawn("informant", sc_informant::build(
		client.clone(),
		network_status_sinks.status.clone(),
		transaction_pool.clone(),
		config.informant_output_format,
	));

	task_manager.keep_alive((telemetry, config.base_path, rpc, rpc_handlers.clone()));

	Ok(rpc_handlers)
}

async fn transaction_notifications<TBl, TExPool>(
	transaction_pool: Arc<TExPool>,
	network: Arc<NetworkService<TBl, <TBl as BlockT>::Hash>>
)
	where
		TBl: BlockT,
		TExPool: MaintainedTransactionPool<Block=TBl, Hash = <TBl as BlockT>::Hash>,
{
	// transaction notifications
	transaction_pool.import_notification_stream()
		.for_each(move |hash| {
			network.propagate_transaction(hash);
			let status = transaction_pool.status();
			telemetry!(SUBSTRATE_INFO; "txpool.import";
				"ready" => status.ready,
				"future" => status.future
			);
			ready(())
		})
		.await;
}

fn build_telemetry<TBl: BlockT>(
	config: &mut Configuration,
	endpoints: sc_telemetry::TelemetryEndpoints,
	telemetry_connection_sinks: TelemetryConnectionSinks,
	network: Arc<NetworkService<TBl, <TBl as BlockT>::Hash>>,
	spawn_handle: SpawnTaskHandle,
	genesis_hash: <TBl as BlockT>::Hash,
) -> sc_telemetry::Telemetry {
	let is_authority = config.role.is_authority();
	let network_id = network.local_peer_id().to_base58();
	let name = config.network.node_name.clone();
	let impl_name = config.impl_name.clone();
	let impl_version = config.impl_version.clone();
	let chain_name = config.chain_spec.name().to_owned();
	let telemetry = sc_telemetry::init_telemetry(sc_telemetry::TelemetryConfig {
		endpoints,
		wasm_external_transport: config.telemetry_external_transport.take(),
	});
	let startup_time = SystemTime::UNIX_EPOCH.elapsed()
		.map(|dur| dur.as_millis())
		.unwrap_or(0);

	spawn_handle.spawn(
		"telemetry-worker",
		telemetry.clone()
			.for_each(move |event| {
				// Safe-guard in case we add more events in the future.
				let sc_telemetry::TelemetryEvent::Connected = event;

				telemetry!(SUBSTRATE_INFO; "system.connected";
					"name" => name.clone(),
					"implementation" => impl_name.clone(),
					"version" => impl_version.clone(),
					"config" => "",
					"chain" => chain_name.clone(),
					"genesis_hash" => ?genesis_hash,
					"authority" => is_authority,
					"startup_time" => startup_time,
					"network_id" => network_id.clone()
				);

				telemetry_connection_sinks.0.lock().retain(|sink| {
					sink.unbounded_send(()).is_ok()
				});
				ready(())
			})
	);

	telemetry
}

fn gen_handler<TBl, TBackend, TExPool, TRpc, TCl>(
	deny_unsafe: sc_rpc::DenyUnsafe,
	rpc_middleware: sc_rpc_server::RpcMiddleware,
	config: &Configuration,
	spawn_handle: SpawnTaskHandle,
	client: Arc<TCl>,
	transaction_pool: Arc<TExPool>,
<<<<<<< HEAD
	keystore: Arc<SyncCryptoStore>,
=======
	keystore: SyncCryptoStorePtr,
>>>>>>> a845ff33
	on_demand: Option<Arc<OnDemand<TBl>>>,
	remote_blockchain: Option<Arc<dyn RemoteBlockchain<TBl>>>,
	rpc_extensions_builder: &(dyn RpcExtensionBuilder<Output = TRpc> + Send),
	offchain_storage: Option<<TBackend as sc_client_api::backend::Backend<TBl>>::OffchainStorage>,
	system_rpc_tx: TracingUnboundedSender<sc_rpc::system::Request<TBl>>
) -> sc_rpc_server::RpcHandler<sc_rpc::Metadata>
	where
		TBl: BlockT,
		TCl: ProvideRuntimeApi<TBl> + BlockchainEvents<TBl> + HeaderBackend<TBl> +
		HeaderMetadata<TBl, Error=sp_blockchain::Error> + ExecutorProvider<TBl> +
		CallApiAt<TBl, Error=sp_blockchain::Error> + ProofProvider<TBl> +
		StorageProvider<TBl, TBackend> + BlockBackend<TBl> + Send + Sync + 'static,
		TExPool: MaintainedTransactionPool<Block=TBl, Hash = <TBl as BlockT>::Hash> + 'static,
		TBackend: sc_client_api::backend::Backend<TBl> + 'static,
		TRpc: sc_rpc::RpcExtension<sc_rpc::Metadata>,
		<TCl as ProvideRuntimeApi<TBl>>::Api:
			sp_session::SessionKeys<TBl> +
			sp_api::Metadata<TBl, Error = sp_blockchain::Error>,
{
	use sc_rpc::{chain, state, author, system, offchain};

	let system_info = sc_rpc::system::SystemInfo {
		chain_name: config.chain_spec.name().into(),
		impl_name: config.impl_name.clone(),
		impl_version: config.impl_version.clone(),
		properties: config.chain_spec.properties(),
		chain_type: config.chain_spec.chain_type(),
	};

	let task_executor = sc_rpc::SubscriptionTaskExecutor::new(spawn_handle);
	let subscriptions = SubscriptionManager::new(Arc::new(task_executor.clone()));

	let (chain, state, child_state) = if let (Some(remote_blockchain), Some(on_demand)) =
		(remote_blockchain, on_demand) {
		// Light clients
		let chain = sc_rpc::chain::new_light(
			client.clone(),
			subscriptions.clone(),
			remote_blockchain.clone(),
			on_demand.clone(),
		);
		let (state, child_state) = sc_rpc::state::new_light(
			client.clone(),
			subscriptions.clone(),
			remote_blockchain.clone(),
			on_demand,
		);
		(chain, state, child_state)

	} else {
		// Full nodes
		let chain = sc_rpc::chain::new_full(client.clone(), subscriptions.clone());
		let (state, child_state) = sc_rpc::state::new_full(client.clone(), subscriptions.clone());
		(chain, state, child_state)
	};

	let author = sc_rpc::author::Author::new(
		client,
		transaction_pool,
		subscriptions,
		keystore,
		deny_unsafe,
	);
	let system = system::System::new(system_info, system_rpc_tx, deny_unsafe);

	let maybe_offchain_rpc = offchain_storage.map(|storage| {
		let offchain = sc_rpc::offchain::Offchain::new(storage, deny_unsafe);
		offchain::OffchainApi::to_delegate(offchain)
	});

	sc_rpc_server::rpc_handler(
		(
			state::StateApi::to_delegate(state),
			state::ChildStateApi::to_delegate(child_state),
			chain::ChainApi::to_delegate(chain),
			maybe_offchain_rpc,
			author::AuthorApi::to_delegate(author),
			system::SystemApi::to_delegate(system),
			rpc_extensions_builder.build(deny_unsafe, task_executor),
		),
		rpc_middleware
	)
}

/// Parameters to pass into `build_network`.
pub struct BuildNetworkParams<'a, TBl: BlockT, TExPool, TImpQu, TCl> {
	/// The service configuration.
	pub config: &'a Configuration,
	/// A shared client returned by `new_full_parts`/`new_light_parts`.
	pub client: Arc<TCl>,
	/// A shared transaction pool.
	pub transaction_pool: Arc<TExPool>,
	/// A handle for spawning tasks.
	pub spawn_handle: SpawnTaskHandle,
	/// An import queue.
	pub import_queue: TImpQu,
	/// An optional, shared data fetcher for light clients.
	pub on_demand: Option<Arc<OnDemand<TBl>>>,
	/// A block annouce validator builder.
	pub block_announce_validator_builder: Option<Box<
		dyn FnOnce(Arc<TCl>) -> Box<dyn BlockAnnounceValidator<TBl> + Send> + Send
	>>,
	/// An optional finality proof request builder.
	pub finality_proof_request_builder: Option<BoxFinalityProofRequestBuilder<TBl>>,
	/// An optional, shared finality proof request provider.
	pub finality_proof_provider: Option<Arc<dyn FinalityProofProvider<TBl>>>,
}

/// Build the network service, the network status sinks and an RPC sender.
pub fn build_network<TBl, TExPool, TImpQu, TCl>(
	params: BuildNetworkParams<TBl, TExPool, TImpQu, TCl>
) -> Result<
	(
		Arc<NetworkService<TBl, <TBl as BlockT>::Hash>>,
		NetworkStatusSinks<TBl>,
		TracingUnboundedSender<sc_rpc::system::Request<TBl>>,
		NetworkStarter,
	),
	Error
>
	where
		TBl: BlockT,
		TCl: ProvideRuntimeApi<TBl> + HeaderMetadata<TBl, Error=sp_blockchain::Error> + Chain<TBl> +
		BlockBackend<TBl> + BlockIdTo<TBl, Error=sp_blockchain::Error> + ProofProvider<TBl> +
		HeaderBackend<TBl> + BlockchainEvents<TBl> + 'static,
		TExPool: MaintainedTransactionPool<Block=TBl, Hash = <TBl as BlockT>::Hash> + 'static,
		TImpQu: ImportQueue<TBl> + 'static,
{
	let BuildNetworkParams {
		config, client, transaction_pool, spawn_handle, import_queue, on_demand,
		block_announce_validator_builder, finality_proof_request_builder, finality_proof_provider,
	} = params;

	let transaction_pool_adapter = Arc::new(TransactionPoolAdapter {
		imports_external_transactions: !matches!(config.role, Role::Light),
		pool: transaction_pool,
		client: client.clone(),
	});

	let protocol_id = {
		let protocol_id_full = match config.chain_spec.protocol_id() {
			Some(pid) => pid,
			None => {
				warn!("Using default protocol ID {:?} because none is configured in the \
					chain specs", DEFAULT_PROTOCOL_ID
				);
				DEFAULT_PROTOCOL_ID
			}
		};
		sc_network::config::ProtocolId::from(protocol_id_full)
	};

	let block_announce_validator = if let Some(f) = block_announce_validator_builder {
		f(client.clone())
	} else {
		Box::new(DefaultBlockAnnounceValidator)
	};

	let network_params = sc_network::config::Params {
		role: config.role.clone(),
		executor: {
			let spawn_handle = Clone::clone(&spawn_handle);
			Some(Box::new(move |fut| {
				spawn_handle.spawn("libp2p-node", fut);
			}))
		},
		network_config: config.network.clone(),
		chain: client.clone(),
		finality_proof_provider,
		finality_proof_request_builder,
		on_demand: on_demand,
		transaction_pool: transaction_pool_adapter as _,
		import_queue: Box::new(import_queue),
		protocol_id,
		block_announce_validator,
		metrics_registry: config.prometheus_config.as_ref().map(|config| config.registry.clone())
	};

	let has_bootnodes = !network_params.network_config.boot_nodes.is_empty();
	let network_mut = sc_network::NetworkWorker::new(network_params)?;
	let network = network_mut.service().clone();
	let network_status_sinks = NetworkStatusSinks::new();

	let (system_rpc_tx, system_rpc_rx) = tracing_unbounded("mpsc_system_rpc");

	let future = build_network_future(
		config.role.clone(),
		network_mut,
		client,
		network_status_sinks.clone(),
		system_rpc_rx,
		has_bootnodes,
		config.announce_block,
	);

	// TODO: Normally, one is supposed to pass a list of notifications protocols supported by the
	// node through the `NetworkConfiguration` struct. But because this function doesn't know in
	// advance which components, such as GrandPa or Polkadot, will be plugged on top of the
	// service, it is unfortunately not possible to do so without some deep refactoring. To bypass
	// this problem, the `NetworkService` provides a `register_notifications_protocol` method that
	// can be called even after the network has been initialized. However, we want to avoid the
	// situation where `register_notifications_protocol` is called *after* the network actually
	// connects to other peers. For this reason, we delay the process of the network future until
	// the user calls `NetworkStarter::start_network`.
	//
	// This entire hack should eventually be removed in favour of passing the list of protocols
	// through the configuration.
	//
	// See also https://github.com/paritytech/substrate/issues/6827
	let (network_start_tx, network_start_rx) = oneshot::channel();

	// The network worker is responsible for gathering all network messages and processing
	// them. This is quite a heavy task, and at the time of the writing of this comment it
	// frequently happens that this future takes several seconds or in some situations
	// even more than a minute until it has processed its entire queue. This is clearly an
	// issue, and ideally we would like to fix the network future to take as little time as
	// possible, but we also take the extra harm-prevention measure to execute the networking
	// future using `spawn_blocking`.
	spawn_handle.spawn_blocking("network-worker", async move {
		if network_start_rx.await.is_err() {
			debug_assert!(false);
			log::warn!(
				"The NetworkStart returned as part of `build_network` has been silently dropped"
			);
			// This `return` might seem unnecessary, but we don't want to make it look like
			// everything is working as normal even though the user is clearly misusing the API.
			return;
		}

		future.await
	});

	Ok((network, network_status_sinks, system_rpc_tx, NetworkStarter(network_start_tx)))
}

/// Object used to start the network.
#[must_use]
pub struct NetworkStarter(oneshot::Sender<()>);

impl NetworkStarter {
	/// Start the network. Call this after all sub-components have been initialized.
	///
	/// > **Note**: If you don't call this function, the networking will not work.
	pub fn start_network(self) {
		let _ = self.0.send(());
	}
}<|MERGE_RESOLUTION|>--- conflicted
+++ resolved
@@ -40,11 +40,7 @@
 	channel::oneshot,
 };
 use sc_keystore::LocalKeystore;
-<<<<<<< HEAD
-use log::{info, warn, error};
-=======
 use log::{info, warn};
->>>>>>> a845ff33
 use sc_network::config::{Role, FinalityProofProvider, OnDemand, BoxFinalityProofRequestBuilder};
 use sc_network::NetworkService;
 use sp_runtime::generic::BlockId;
@@ -59,15 +55,11 @@
 use sp_transaction_pool::MaintainedTransactionPool;
 use prometheus_endpoint::Registry;
 use sc_client_db::{Backend, DatabaseSettings};
-<<<<<<< HEAD
-use sp_core::traits::{CodeExecutor, SpawnNamed, CryptoStore, CryptoStorePtr, SyncCryptoStore};
-=======
 use sp_core::traits::{
 	CodeExecutor,
 	SpawnNamed,
 };
 use sp_keystore::{CryptoStore, SyncCryptoStorePtr};
->>>>>>> a845ff33
 use sp_runtime::BuildStorage;
 use sc_client_api::{
 	BlockBackend, BlockchainEvents,
@@ -216,11 +208,7 @@
 /// Construct and hold different layers of Keystore wrappers
 pub struct KeystoreContainer {
 	keystore: Arc<dyn CryptoStore>,
-<<<<<<< HEAD
-	sync_keystore: Arc<SyncCryptoStore>,
-=======
 	sync_keystore: SyncCryptoStorePtr,
->>>>>>> a845ff33
 }
 
 impl KeystoreContainer {
@@ -229,34 +217,11 @@
 		let keystore = Arc::new(match config {
 			KeystoreConfig::Path { path, password } => LocalKeystore::open(
 				path.clone(),
-<<<<<<< HEAD
-				password.clone()
-			)?,
-			KeystoreConfig::InMemory => LocalKeystore::in_memory(),
-
-			KeystoreConfig::Remote { uri } => {
-				if uri.starts_with("ssrs1+") {
-					let keystore = Arc::new(
-						sc_jsonrpc_remote_signer::client::RemoteKeystore::open(
-							uri[6..].to_string(), None
-						).map_err(|e| Error::Other(format!("Could not open Remote Keystore: {:?}", e)))?
-					);
-					let sync_keystore = Arc::new((keystore.clone() as CryptoStorePtr).into());
-					return Ok(Self { keystore, sync_keystore } )
-				}
-				else {
-					return Err(Error::Other(format!("Unsupported Remote Keystore protocol: {:}", uri)))
-				}
-			}
-		});
-		let sync_keystore = Arc::new((keystore.clone() as CryptoStorePtr).into());
-=======
 				password.clone(),
 			)?,
 			KeystoreConfig::InMemory => LocalKeystore::in_memory(),
 		});
 		let sync_keystore = keystore.clone() as SyncCryptoStorePtr;
->>>>>>> a845ff33
 
 		Ok(Self {
 			keystore,
@@ -270,11 +235,7 @@
 	}
 
 	/// Returns the synchrnous keystore wrapper
-<<<<<<< HEAD
-	pub fn sync_keystore(&self) -> Arc<SyncCryptoStore> {
-=======
 	pub fn sync_keystore(&self) -> SyncCryptoStorePtr {
->>>>>>> a845ff33
 		self.sync_keystore.clone()
 	}
 }
@@ -352,11 +313,7 @@
 		client,
 		backend,
 		keystore_container,
-<<<<<<< HEAD
-		task_manager
-=======
 		task_manager,
->>>>>>> a845ff33
 	))
 }
 
@@ -373,11 +330,6 @@
 		TaskManager::new(config.task_executor.clone(), registry)?
 	};
 
-<<<<<<< HEAD
-	let keystore_params = KeystoreContainer::new(&config.keystore)?;
-
-=======
->>>>>>> a845ff33
 	let executor = NativeExecutor::<TExecDisp>::new(
 		config.wasm_method,
 		config.default_heap_pages,
@@ -412,11 +364,7 @@
 		config.prometheus_config.as_ref().map(|config| config.registry.clone()),
 	)?);
 
-<<<<<<< HEAD
-	Ok((client, backend, keystore_params, task_manager, on_demand))
-=======
 	Ok((client, backend, keystore_container, task_manager, on_demand))
->>>>>>> a845ff33
 }
 
 /// Create an instance of db-backed client.
@@ -475,11 +423,7 @@
 	/// A task manager returned by `new_full_parts`/`new_light_parts`.
 	pub task_manager: &'a mut TaskManager,
 	/// A shared keystore returned by `new_full_parts`/`new_light_parts`.
-<<<<<<< HEAD
-	pub keystore: Arc<SyncCryptoStore>,
-=======
 	pub keystore: SyncCryptoStorePtr,
->>>>>>> a845ff33
 	/// An optional, shared data fetcher for light clients.
 	pub on_demand: Option<Arc<OnDemand<TBl>>>,
 	/// A shared transaction pool.
@@ -762,11 +706,7 @@
 	spawn_handle: SpawnTaskHandle,
 	client: Arc<TCl>,
 	transaction_pool: Arc<TExPool>,
-<<<<<<< HEAD
-	keystore: Arc<SyncCryptoStore>,
-=======
 	keystore: SyncCryptoStorePtr,
->>>>>>> a845ff33
 	on_demand: Option<Arc<OnDemand<TBl>>>,
 	remote_blockchain: Option<Arc<dyn RemoteBlockchain<TBl>>>,
 	rpc_extensions_builder: &(dyn RpcExtensionBuilder<Output = TRpc> + Send),
