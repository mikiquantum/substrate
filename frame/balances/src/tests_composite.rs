// This file is part of Substrate.

// Copyright (C) 2018-2021 Parity Technologies (UK) Ltd.
// SPDX-License-Identifier: Apache-2.0

// Licensed under the Apache License, Version 2.0 (the "License");
// you may not use this file except in compliance with the License.
// You may obtain a copy of the License at
//
// 	http://www.apache.org/licenses/LICENSE-2.0
//
// Unless required by applicable law or agreed to in writing, software
// distributed under the License is distributed on an "AS IS" BASIS,
// WITHOUT WARRANTIES OR CONDITIONS OF ANY KIND, either express or implied.
// See the License for the specific language governing permissions and
// limitations under the License.

//! Test utilities

#![cfg(test)]

use sp_runtime::{
	traits::IdentityLookup,
	testing::Header,
};
use sp_core::H256;
use sp_io;
use frame_support::{impl_outer_origin, impl_outer_event, parameter_types};
use frame_support::weights::{Weight, DispatchInfo, IdentityFee};
use pallet_transaction_payment::CurrencyAdapter;
<<<<<<< HEAD
use crate::{GenesisConfig, Module, Config, decl_tests, tests::CallWithDispatchInfo};

use frame_system as system;
impl_outer_origin!{
	pub enum Origin for Test {}
}

mod balances {
	pub use crate::Event;
}

impl_outer_event! {
	pub enum Event for Test {
		system<T>,
		balances<T>,
=======
use crate::{
	self as pallet_balances,
	Pallet, Config, decl_tests,
};
type UncheckedExtrinsic = frame_system::mocking::MockUncheckedExtrinsic<Test>;
type Block = frame_system::mocking::MockBlock<Test>;

frame_support::construct_runtime!(
	pub enum Test where
		Block = Block,
		NodeBlock = Block,
		UncheckedExtrinsic = UncheckedExtrinsic,
	{
		System: frame_system::{Pallet, Call, Config, Storage, Event<T>},
		Balances: pallet_balances::{Pallet, Call, Storage, Config<T>, Event<T>},
>>>>>>> f8a58bd6
	}
}

// Workaround for https://github.com/rust-lang/rust/issues/26925 . Remove when sorted.
#[derive(Clone, PartialEq, Eq, Debug, scale_info::TypeInfo)]
pub struct Test;
parameter_types! {
	pub const BlockHashCount: u64 = 250;
	pub BlockWeights: frame_system::limits::BlockWeights =
		frame_system::limits::BlockWeights::simple_max(1024);
	pub static ExistentialDeposit: u64 = 0;
}
impl frame_system::Config for Test {
	type BaseCallFilter = ();
	type BlockWeights = BlockWeights;
	type BlockLength = ();
	type DbWeight = ();
	type Origin = Origin;
	type Index = u64;
	type BlockNumber = u64;
	type Call = CallWithDispatchInfo;
	type Hash = H256;
	type Hashing = ::sp_runtime::traits::BlakeTwo256;
	type AccountId = u64;
	type Lookup = IdentityLookup<Self::AccountId>;
	type Header = Header;
	type Event = Event;
	type BlockHashCount = BlockHashCount;
	type Version = ();
	type PalletInfo = ();
	type AccountData = super::AccountData<u64>;
	type OnNewAccount = ();
	type OnKilledAccount = ();
	type SystemWeightInfo = ();
	type SS58Prefix = ();
}
parameter_types! {
	pub const TransactionByteFee: u64 = 1;
}
impl pallet_transaction_payment::Config for Test {
	type OnChargeTransaction = CurrencyAdapter<Pallet<Test>, ()>;
	type TransactionByteFee = TransactionByteFee;
	type WeightToFee = IdentityFee<u64>;
	type FeeMultiplierUpdate = ();
}

impl Config for Test {
	type Balance = u64;
	type DustRemoval = ();
	type Event = Event;
	type ExistentialDeposit = ExistentialDeposit;
	type AccountStore = system::Module<Test>;
	type MaxLocks = ();
	type WeightInfo = ();
}

pub struct ExtBuilder {
	existential_deposit: u64,
	monied: bool,
}
impl Default for ExtBuilder {
	fn default() -> Self {
		Self {
			existential_deposit: 1,
			monied: false,
		}
	}
}
impl ExtBuilder {
	pub fn existential_deposit(mut self, existential_deposit: u64) -> Self {
		self.existential_deposit = existential_deposit;
		self
	}
	pub fn monied(mut self, monied: bool) -> Self {
		self.monied = monied;
		self
	}
	pub fn set_associated_consts(&self) {
		EXISTENTIAL_DEPOSIT.with(|v| *v.borrow_mut() = self.existential_deposit);
	}
	pub fn build(self) -> sp_io::TestExternalities {
		self.set_associated_consts();
		let mut t = frame_system::GenesisConfig::default().build_storage::<Test>().unwrap();
		GenesisConfig::<Test> {
			balances: if self.monied {
				vec![
					(1, 10 * self.existential_deposit),
					(2, 20 * self.existential_deposit),
					(3, 30 * self.existential_deposit),
					(4, 40 * self.existential_deposit),
					(12, 10 * self.existential_deposit)
				]
			} else {
				vec![]
			},
		}.assimilate_storage(&mut t).unwrap();

		let mut ext = sp_io::TestExternalities::new(t);
		ext.execute_with(|| System::set_block_number(1));
		ext
	}
}

decl_tests!{ Test, ExtBuilder, EXISTENTIAL_DEPOSIT }<|MERGE_RESOLUTION|>--- conflicted
+++ resolved
@@ -28,23 +28,6 @@
 use frame_support::{impl_outer_origin, impl_outer_event, parameter_types};
 use frame_support::weights::{Weight, DispatchInfo, IdentityFee};
 use pallet_transaction_payment::CurrencyAdapter;
-<<<<<<< HEAD
-use crate::{GenesisConfig, Module, Config, decl_tests, tests::CallWithDispatchInfo};
-
-use frame_system as system;
-impl_outer_origin!{
-	pub enum Origin for Test {}
-}
-
-mod balances {
-	pub use crate::Event;
-}
-
-impl_outer_event! {
-	pub enum Event for Test {
-		system<T>,
-		balances<T>,
-=======
 use crate::{
 	self as pallet_balances,
 	Pallet, Config, decl_tests,
@@ -60,7 +43,13 @@
 	{
 		System: frame_system::{Pallet, Call, Config, Storage, Event<T>},
 		Balances: pallet_balances::{Pallet, Call, Storage, Config<T>, Event<T>},
->>>>>>> f8a58bd6
+	}
+);
+
+impl_outer_event! {
+	pub enum Event for Test {
+		system<T>,
+		balances<T>,
 	}
 }
 
