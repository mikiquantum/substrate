--- conflicted
+++ resolved
@@ -17,18 +17,7 @@
 [dependencies]
 serde = { version = "1.0.101", optional = true }
 codec = { package = "parity-scale-codec", version = "2.0.0", default-features = false, features = ["derive"] }
-<<<<<<< HEAD
 scale-info = { version = "0.6.0", default-features = false, features = ["derive"] }
-sp-std = { version = "2.0.0", default-features = false, path = "../../primitives/std" }
-sp-io = { version = "2.0.0", default-features = false, path = "../../primitives/io", optional = true }
-sp-runtime = { version = "2.0.0", default-features = false, path = "../../primitives/runtime" }
-sp-inherents = { version = "2.0.0", default-features = false, path = "../../primitives/inherents" }
-frame-benchmarking = { version = "2.0.0", default-features = false, path = "../benchmarking", optional = true }
-frame-support = { version = "2.0.0", default-features = false, path = "../support" }
-frame-system = { version = "2.0.0", default-features = false, path = "../system" }
-sp-timestamp = { version = "2.0.0", default-features = false, path = "../../primitives/timestamp" }
-impl-trait-for-tuples = "0.2.0"
-=======
 sp-std = { version = "3.0.0", default-features = false, path = "../../primitives/std" }
 sp-io = { version = "3.0.0", default-features = false, path = "../../primitives/io", optional = true }
 sp-runtime = { version = "3.0.0", default-features = false, path = "../../primitives/runtime" }
@@ -38,7 +27,6 @@
 frame-system = { version = "3.0.0", default-features = false, path = "../system" }
 sp-timestamp = { version = "3.0.0", default-features = false, path = "../../primitives/timestamp" }
 impl-trait-for-tuples = "0.2.1"
->>>>>>> 743accbe
 
 [dev-dependencies]
 sp-io ={ version = "3.0.0", path = "../../primitives/io" }
