--- conflicted
+++ resolved
@@ -29,11 +29,8 @@
 	traits::IdentityLookup,
 	testing::{Header, UintAuthorityId},
 };
-<<<<<<< HEAD
 use sp_election_providers::onchain;
-=======
 use pallet_session::historical as pallet_session_historical;
->>>>>>> 3c9b031e
 
 type AccountId = u64;
 type AccountIndex = u32;
