// This file is part of Substrate.

// Copyright (C) 2021 Parity Technologies (UK) Ltd.
// SPDX-License-Identifier: Apache-2.0

// Licensed under the Apache License, Version 2.0 (the "License");
// you may not use this file except in compliance with the License.
// You may obtain a copy of the License at
//
// 	http://www.apache.org/licenses/LICENSE-2.0
//
// Unless required by applicable law or agreed to in writing, software
// distributed under the License is distributed on an "AS IS" BASIS,
// WITHOUT WARRANTIES OR CONDITIONS OF ANY KIND, either express or implied.
// See the License for the specific language governing permissions and
// limitations under the License.

//! # Multi phase, offchain election provider pallet.
//!
//! Currently, this election-provider has two distinct phases (see [`Phase`]), **signed** and
//! **unsigned**.
//!
//! ## Phases
//!
//! The timeline of pallet is as follows. At each block,
//! [`frame_election_provider_support::ElectionDataProvider::next_election_prediction`] is used to
//! estimate the time remaining to the next call to
//! [`frame_election_provider_support::ElectionProvider::elect`]. Based on this, a phase is chosen.
//! The timeline is as follows.
//!
//! ```ignore
//!                                                                    elect()
//!                 +   <--T::SignedPhase-->  +  <--T::UnsignedPhase-->   +
//!   +-------------------------------------------------------------------+
//!    Phase::Off   +       Phase::Signed     +      Phase::Unsigned      +
//! ```
//!
//! Note that the unsigned phase starts [`pallet::Config::UnsignedPhase`] blocks before the
//! `next_election_prediction`, but only ends when a call to [`ElectionProvider::elect`] happens. If
//! no `elect` happens, the signed phase is extended.
//!
//! > Given this, it is rather important for the user of this pallet to ensure it always terminates
//! election via `elect` before requesting a new one.
//!
//! Each of the phases can be disabled by essentially setting their length to zero. If both phases
//! have length zero, then the pallet essentially runs only the fallback strategy, denoted by
//! [`Config::Fallback`].
//! ### Signed Phase
//!
//!	In the signed phase, solutions (of type [`RawSolution`]) are submitted and queued on chain. A
//! deposit is reserved, based on the size of the solution, for the cost of keeping this solution
//! on-chain for a number of blocks, and the potential weight of the solution upon being checked. A
//! maximum of `pallet::Config::MaxSignedSubmissions` solutions are stored. The queue is always
//! sorted based on score (worse to best).
//!
//! Upon arrival of a new solution:
//!
//! 1. If the queue is not full, it is stored in the appropriate sorted index.
//! 2. If the queue is full but the submitted solution is better than one of the queued ones, the
//!    worse solution is discarded, the bond of the outgoing solution is returned, and the new
//!    solution is stored in the correct index.
//! 3. If the queue is full and the solution is not an improvement compared to any of the queued
//!    ones, it is instantly rejected and no additional bond is reserved.
//!
//! A signed solution cannot be reversed, taken back, updated, or retracted. In other words, the
//! origin can not bail out in any way, if their solution is queued.
//!
//! Upon the end of the signed phase, the solutions are examined from best to worse (i.e. `pop()`ed
//! until drained). Each solution undergoes an expensive `Pallet::feasibility_check`, which
//! ensures the score claimed by this score was correct, and it is valid based on the election data
//! (i.e. votes and candidates). At each step, if the current best solution passes the feasibility
//! check, it is considered to be the best one. The sender of the origin is rewarded, and the rest
//! of the queued solutions get their deposit back and are discarded, without being checked.
//!
//! The following example covers all of the cases at the end of the signed phase:
//!
//! ```ignore
//! Queue
//! +-------------------------------+
//! |Solution(score=20, valid=false)| +-->  Slashed
//! +-------------------------------+
//! |Solution(score=15, valid=true )| +-->  Rewarded, Saved
//! +-------------------------------+
//! |Solution(score=10, valid=true )| +-->  Discarded
//! +-------------------------------+
//! |Solution(score=05, valid=false)| +-->  Discarded
//! +-------------------------------+
//! |             None              |
//! +-------------------------------+
//! ```
//!
//! Note that both of the bottom solutions end up being discarded and get their deposit back,
//! despite one of them being *invalid*.
//!
//! ## Unsigned Phase
//!
//! The unsigned phase will always follow the signed phase, with the specified duration. In this
//! phase, only validator nodes can submit solutions. A validator node who has offchain workers
//! enabled will start to mine a solution in this phase and submits it back to the chain as an
//! unsigned transaction, thus the name _unsigned_ phase. This unsigned transaction can never be
//! valid if propagated, and it acts similar to an inherent.
//!
//! Validators will only submit solutions if the one that they have computed is sufficiently better
//! than the best queued one (see [`pallet::Config::SolutionImprovementThreshold`]) and will limit
//! the weigh of the solution to [`pallet::Config::MinerMaxWeight`].
//!
//! The unsigned phase can be made passive depending on how the previous signed phase went, by
//! setting the first inner value of [`Phase`] to `false`. For now, the signed phase is always
//! active.
//!
//! ### Fallback
//!
//! If we reach the end of both phases (i.e. call to [`ElectionProvider::elect`] happens) and no
//! good solution is queued, then the fallback strategy [`pallet::Config::Fallback`] is used to
//! determine what needs to be done. The on-chain election is slow, and contains no balancing or
//! reduction post-processing. See [`onchain::OnChainSequentialPhragmen`]. The
//! [`FallbackStrategy::Nothing`] just returns an error, and enables the [`Phase::Emergency`].
//!
//! ### Emergency Phase
//!
//! If, for any of the below reasons:
//!
//! 1. No signed and unsigned solution submitted
//! 2. Internal error
//! 3. Fallback being `None`
//!
//! A call to `T::ElectionProvider::elect` is made, and `Ok(_)` cannot be returned, then the pallet
//! proceeds to the [`Phase::Emergency`]. During this phase, any solution can be submitted from
//! [`T::ForceOrigin`], without any checking. Once submitted, the forced solution is kept in
//! [`QueuedSolution`] until the next call to `T::ElectionProvider::elect`, where it is returned and
//! [`Phase`] goes back to `Off`.
//!
//! This implies that the user of this pallet (i.e. a staking pallet) should re-try calling
//! `T::ElectionProvider::elect` in case of error until `OK(_)` is returned.
//!
//! ## Feasible Solution (correct solution)
//!
//! All submissions must undergo a feasibility check. Signed solutions are checked on by one at the
//! end of the signed phase, and the unsigned solutions are checked on the spot. A feasible solution
//! is as follows:
//!
//! 0. **all** of the used indices must be correct.
//! 1. present *exactly* correct number of winners.
//! 2. any assignment is checked to match with [`RoundSnapshot::voters`].
//! 3. the claimed score is valid, based on the fixed point arithmetic accuracy.
//!
//! ## Accuracy
//!
//! The accuracy of the election is configured via two trait parameters. namely,
//! [`OnChainAccuracyOf`] dictates the accuracy used to compute the on-chain fallback election and
//! [`CompactAccuracyOf`] is the accuracy that the submitted solutions must adhere to.
//!
//! Note that both accuracies are of great importance. The offchain solution should be as small as
//! possible, reducing solutions size/weight. The on-chain solution can use more space for accuracy,
//! but should still be fast to prevent massively large blocks in case of a fallback.
//!
//! ## Error types
//!
//! This pallet provides a verbose error system to ease future debugging and debugging. The
//! overall hierarchy of errors is as follows:
//!
//! 1. [`pallet::Error`]: These are the errors that can be returned in the dispatchables of the
//!    pallet, either signed or unsigned. Since decomposition with nested enums is not possible
//!    here, they are prefixed with the logical sub-system to which they belong.
//! 2. [`ElectionError`]: These are the errors that can be generated while the pallet is doing
//!    something in automatic scenarios, such as `offchain_worker` or `on_initialize`. These errors
//!    are helpful for logging and are thus nested as:
//!    - [`ElectionError::Miner`]: wraps a [`unsigned::MinerError`].
//!    - [`ElectionError::Feasibility`]: wraps a [`FeasibilityError`].
//!    - [`ElectionError::OnChainFallback`]: wraps a
//!      [`frame_election_provider_support::onchain::Error`].
//!
//! Note that there could be an overlap between these sub-errors. For example, A
//! `SnapshotUnavailable` can happen in both miner and feasibility check phase.
//!
//! ## Future Plans
//!
//! **Challenge Phase**. We plan adding a third phase to the pallet, called the challenge phase.
//! This is phase in which no further solutions are processed, and the current best solution might
//! be challenged by anyone (signed or unsigned). The main plan here is to enforce the solution to
//! be PJR. Checking PJR on-chain is quite expensive, yet proving that a solution is **not** PJR is
//! rather cheap. If a queued solution is challenged:
//!
//! 1. We must surely slash whoever submitted that solution (might be a challenge for unsigned
//!    solutions).
//! 2. It is probably fine to fallback to the on-chain election, as we expect this to happen rarely.
//!
//! **Bailing out**. The functionality of bailing out of a queued solution is nice. A miner can
//! submit a solution as soon as they _think_ it is high probability feasible, and do the checks
//! afterwards, and remove their solution (for a small cost of probably just transaction fees, or a
//! portion of the bond).
//!
//! **Conditionally open unsigned phase**: Currently, the unsigned phase is always opened. This is
//! useful because an honest validation will run our OCW code, which should be good enough to trump
//! a mediocre or malicious signed submission (assuming in the absence of honest signed bots). If an
//! when the signed submissions are checked against an absolute measure (e.g. PJR), then we can only
//! open the unsigned phase in extreme conditions (i.e. "not good signed solution received") to
//! spare some work in the validators
//!
//! **Allow smaller solutions and build up**: For now we only allow solutions that are exactly
//! [`DesiredTargets`], no more, no less. Over time, we can change this to a [min, max] where any
//! solution within this range is acceptable, where bigger solutions are prioritized.
//!
//! **Recursive Fallback**: Currently, the fallback is a separate enum. A different and fancier way
//! of doing this would be to have the fallback be another
//! [`frame_election_provider_support::ElectionProvider`]. In this case, this pallet can even have
//! the on-chain election provider as fallback, or special _noop_ fallback that simply returns an
//! error, thus replicating [`FallbackStrategy::Nothing`]. In this case, we won't need the
//! additional config OnChainAccuracy either.
//!
//! **Score based on (byte) size**: We should always prioritize small solutions over bigger ones, if
//! there is a tie. Even more harsh should be to enforce the bound of the `reduce` algorithm.
//!
//! **Make the number of nominators configurable from the runtime**. Remove `sp_npos_elections`
//! dependency from staking and the compact solution type. It should be generated at runtime, there
//! it should be encoded how many votes each nominators have. Essentially translate
//! <https://github.com/paritytech/substrate/pull/7929> to this pallet.
//!
//! **More accurate weight for error cases**: Both `ElectionDataProvider` and `ElectionProvider`
//! assume no weight is consumed in their functions, when operations fail with `Err`. This can
//! clearly be improved, but not a priority as we generally expect snapshot creation to fail only
//! due to extreme circumstances.
//!
//! **Take into account the encode/decode weight in benchmarks.** Currently, we only take into
//! account the weight of encode/decode in the `submit_unsigned` given its priority. Nonetheless,
//! all operations on the solution and the snapshot are worthy of taking this into account.

#![cfg_attr(not(feature = "std"), no_std)]

use codec::{Decode, Encode};
use frame_support::{
	dispatch::DispatchResultWithPostInfo,
	ensure,
	traits::{Currency, Get, ReservableCurrency, OnUnbalanced},
	weights::Weight,
};
use frame_system::{ensure_none, offchain::SendTransactionTypes};
use frame_election_provider_support::{ElectionDataProvider, ElectionProvider, onchain};
use sp_npos_elections::{
	assignment_ratio_to_staked_normalized, CompactSolution, ElectionScore,
	EvaluateSupport, PerThing128, Supports, VoteWeight,
};
use sp_runtime::{
	transaction_validity::{
		InvalidTransaction, TransactionPriority, TransactionSource, TransactionValidity,
		TransactionValidityError, ValidTransaction,
	},
	DispatchError, PerThing, Perbill, RuntimeDebug, SaturatedConversion,
	traits::Bounded,
};
use sp_std::{
	convert::TryInto,
	prelude::*,
};
use sp_arithmetic::{
	UpperOf,
	traits::{Zero, CheckedAdd},
};

#[cfg(any(feature = "runtime-benchmarks", test))]
mod benchmarking;
#[cfg(test)]
mod mock;
#[macro_use]
pub mod helpers;

const LOG_TARGET: &'static str = "runtime::election-provider";

pub mod unsigned;
pub mod signed;
pub mod weights;

pub use weights::WeightInfo;

pub use signed::{SignedSubmission, BalanceOf, NegativeImbalanceOf, PositiveImbalanceOf};

/// The compact solution type used by this crate.
pub type CompactOf<T> = <T as Config>::CompactSolution;

/// The voter index. Derived from [`CompactOf`].
pub type CompactVoterIndexOf<T> = <CompactOf<T> as CompactSolution>::Voter;
/// The target index. Derived from [`CompactOf`].
pub type CompactTargetIndexOf<T> = <CompactOf<T> as CompactSolution>::Target;
/// The accuracy of the election, when submitted from offchain. Derived from [`CompactOf`].
pub type CompactAccuracyOf<T> = <CompactOf<T> as CompactSolution>::Accuracy;
/// The accuracy of the election, when computed on-chain. Equal to [`Config::OnChainAccuracy`].
pub type OnChainAccuracyOf<T> = <T as Config>::OnChainAccuracy;

/// Wrapper type that implements the configurations needed for the on-chain backup.
struct OnChainConfig<T: Config>(sp_std::marker::PhantomData<T>);
impl<T: Config> onchain::Config for OnChainConfig<T> {
	type AccountId = T::AccountId;
	type BlockNumber = T::BlockNumber;
	type BlockWeights = T::BlockWeights;
	type Accuracy = T::OnChainAccuracy;
	type DataProvider = T::DataProvider;
}

/// Configuration for the benchmarks of the pallet.
pub trait BenchmarkingConfig {
	/// Range of voters.
	const VOTERS: [u32; 2];
	/// Range of targets.
	const TARGETS: [u32; 2];
	/// Range of active voters.
	const ACTIVE_VOTERS: [u32; 2];
	/// Range of desired targets.
	const DESIRED_TARGETS: [u32; 2];
}

impl BenchmarkingConfig for () {
	const VOTERS: [u32; 2] = [4000, 6000];
	const TARGETS: [u32; 2] = [1000, 1600];
	const ACTIVE_VOTERS: [u32; 2] = [1000, 3000];
	const DESIRED_TARGETS: [u32; 2] = [400, 800];
}

/// Current phase of the pallet.
#[derive(PartialEq, Eq, Clone, Copy, Encode, Decode, RuntimeDebug)]
pub enum Phase<Bn> {
	/// Nothing, the election is not happening.
	Off,
	/// Signed phase is open.
	Signed,
	/// Unsigned phase. First element is whether it is active or not, second the starting block
	/// number.
	///
	/// We do not yet check whether the unsigned phase is active or passive. The intent is for the
	/// blockchain to be able to declare: "I believe that there exists an adequate signed solution,"
	/// advising validators not to bother running the unsigned offchain worker.
	///
	/// As validator nodes are free to edit their OCW code, they could simply ignore this advisory
	/// and always compute their own solution. However, by default, when the unsigned phase is
	/// passive, the offchain workers will not bother running.
	Unsigned((bool, Bn)),
	/// The emergency phase. This is enabled upon a failing call to `T::ElectionProvider::elect`.
	/// After that, the only way to leave this phase is through a successful
	/// `T::ElectionProvider::elect`.
	Emergency,
}

impl<Bn> Default for Phase<Bn> {
	fn default() -> Self {
		Phase::Off
	}
}

impl<Bn: PartialEq + Eq> Phase<Bn> {
	/// Whether the phase is emergency or not.
	pub fn is_emergency(&self) -> bool {
		matches!(self, Phase::Emergency)
	}

	/// Whether the phase is signed or not.
	pub fn is_signed(&self) -> bool {
		matches!(self, Phase::Signed)
	}

	/// Whether the phase is unsigned or not.
	pub fn is_unsigned(&self) -> bool {
		matches!(self, Phase::Unsigned(_))
	}

	/// Whether the phase is unsigned and open or not, with specific start.
	pub fn is_unsigned_open_at(&self, at: Bn) -> bool {
		matches!(self, Phase::Unsigned((true, real)) if *real == at)
	}

	/// Whether the phase is unsigned and open or not.
	pub fn is_unsigned_open(&self) -> bool {
		matches!(self, Phase::Unsigned((true, _)))
	}

	/// Whether the phase is off or not.
	pub fn is_off(&self) -> bool {
		matches!(self, Phase::Off)
	}
}

/// A configuration for the pallet to indicate what should happen in the case of a fallback i.e.
/// reaching a call to `elect` with no good solution.
#[cfg_attr(test, derive(Clone))]
pub enum FallbackStrategy {
	/// Run a on-chain sequential phragmen.
	///
	/// This might burn the chain for a few minutes due to a stall, but is generally a safe
	/// approach to maintain a sensible validator set.
	OnChain,
	/// Nothing. Return an error.
	Nothing,
}

/// The type of `Computation` that provided this election data.
#[derive(PartialEq, Eq, Clone, Copy, Encode, Decode, RuntimeDebug)]
pub enum ElectionCompute {
	/// Election was computed on-chain.
	OnChain,
	/// Election was computed with a signed submission.
	Signed,
	/// Election was computed with an unsigned submission.
	Unsigned,
}

impl Default for ElectionCompute {
	fn default() -> Self {
		ElectionCompute::OnChain
	}
}

/// A raw, unchecked solution.
///
/// This is what will get submitted to the chain.
///
/// Such a solution should never become effective in anyway before being checked by the
/// `Pallet::feasibility_check`
#[derive(PartialEq, Eq, Clone, Encode, Decode, RuntimeDebug)]
pub struct RawSolution<C> {
	/// Compact election edges.
	pub compact: C,
	/// The _claimed_ score of the solution.
	pub score: ElectionScore,
	/// The round at which this solution should be submitted.
	pub round: u32,
}

impl<C: Default> Default for RawSolution<C> {
	fn default() -> Self {
		// Round 0 is always invalid, only set this to 1.
		Self { round: 1, compact: Default::default(), score: Default::default() }
	}
}

/// A checked solution, ready to be enacted.
#[derive(PartialEq, Eq, Clone, Encode, Decode, RuntimeDebug, Default)]
pub struct ReadySolution<A> {
	/// The final supports of the solution.
	///
	/// This is target-major vector, storing each winners, total backing, and each individual
	/// backer.
	pub supports: Supports<A>,
	/// The score of the solution.
	///
	/// This is needed to potentially challenge the solution.
	pub score: ElectionScore,
	/// How this election was computed.
	pub compute: ElectionCompute,
}

/// A snapshot of all the data that is needed for en entire round. They are provided by
/// [`ElectionDataProvider`] and are kept around until the round is finished.
///
/// These are stored together because they are often accessed together.
#[derive(PartialEq, Eq, Clone, Encode, Decode, RuntimeDebug, Default)]
pub struct RoundSnapshot<A> {
	/// All of the voters.
	pub voters: Vec<(A, VoteWeight, Vec<A>)>,
	/// All of the targets.
	pub targets: Vec<A>,
}

/// Encodes the length of a solution or a snapshot.
///
/// This is stored automatically on-chain, and it contains the **size of the entire snapshot**.
/// This is also used in dispatchables as weight witness data and should **only contain the size of
/// the presented solution**, not the entire snapshot.
#[derive(PartialEq, Eq, Clone, Copy, Encode, Decode, RuntimeDebug, Default)]
pub struct SolutionOrSnapshotSize {
	/// The length of voters.
	#[codec(compact)]
	pub voters: u32,
	/// The length of targets.
	#[codec(compact)]
	pub targets: u32,
}

/// Internal errors of the pallet.
///
/// Note that this is different from [`pallet::Error`].
#[derive(Debug, Eq, PartialEq)]
pub enum ElectionError {
	/// An error happened in the feasibility check sub-system.
	Feasibility(FeasibilityError),
	/// An error in the miner (offchain) sub-system.
	Miner(unsigned::MinerError),
	/// An error in the on-chain fallback.
	OnChainFallback(onchain::Error),
	/// An error happened in the data provider.
	DataProvider(&'static str),
	/// No fallback is configured. This is a special case.
	NoFallbackConfigured,
}

impl From<onchain::Error> for ElectionError {
	fn from(e: onchain::Error) -> Self {
		ElectionError::OnChainFallback(e)
	}
}

impl From<FeasibilityError> for ElectionError {
	fn from(e: FeasibilityError) -> Self {
		ElectionError::Feasibility(e)
	}
}

impl From<unsigned::MinerError> for ElectionError {
	fn from(e: unsigned::MinerError) -> Self {
		ElectionError::Miner(e)
	}
}

/// Errors that can happen in the feasibility check.
#[derive(Debug, Eq, PartialEq)]
pub enum FeasibilityError {
	/// Wrong number of winners presented.
	WrongWinnerCount,
	/// The snapshot is not available.
	///
	/// Kinda defensive: The pallet should technically never attempt to do a feasibility check when
	/// no snapshot is present.
	SnapshotUnavailable,
	/// Internal error from the election crate.
	NposElection(sp_npos_elections::Error),
	/// A vote is invalid.
	InvalidVote,
	/// A voter is invalid.
	InvalidVoter,
	/// A winner is invalid.
	InvalidWinner,
	/// The given score was invalid.
	InvalidScore,
	/// The provided round is incorrect.
	InvalidRound,
	/// Comparison against `MinimumUntrustedScore` failed.
	UntrustedScoreTooLow,
}

impl From<sp_npos_elections::Error> for FeasibilityError {
	fn from(e: sp_npos_elections::Error) -> Self {
		FeasibilityError::NposElection(e)
	}
}

pub use pallet::*;
#[frame_support::pallet]
pub mod pallet {
	use super::*;
	use frame_support::pallet_prelude::*;
	use frame_system::pallet_prelude::*;

	#[pallet::config]
	pub trait Config: frame_system::Config + SendTransactionTypes<Call<Self>> {
		type Event: From<Event<Self>> + IsType<<Self as frame_system::Config>::Event> + TryInto<Event<Self>>;

		/// Currency type.
		type Currency: ReservableCurrency<Self::AccountId> + Currency<Self::AccountId>;

		/// Duration of the unsigned phase.
		#[pallet::constant]
		type UnsignedPhase: Get<Self::BlockNumber>;
		/// Duration of the signed phase.
		#[pallet::constant]
		type SignedPhase: Get<Self::BlockNumber>;

		/// The minimum amount of improvement to the solution score that defines a solution as
		/// "better" (in any phase).
		#[pallet::constant]
		type SolutionImprovementThreshold: Get<Perbill>;

		/// The repeat threshold of the offchain worker.
		///
		/// For example, if it is 5, that means that at least 5 blocks will elapse between attempts
		/// to submit the worker's solution.
		#[pallet::constant]
		type OffchainRepeat: Get<Self::BlockNumber>;

		/// The priority of the unsigned transaction submitted in the unsigned-phase
		type MinerTxPriority: Get<TransactionPriority>;
		/// Maximum number of iteration of balancing that will be executed in the embedded miner of
		/// the pallet.
		type MinerMaxIterations: Get<u32>;

		/// Maximum weight that the miner should consume.
		///
		/// The miner will ensure that the total weight of the unsigned solution will not exceed
		/// this value, based on [`WeightInfo::submit_unsigned`].
		type MinerMaxWeight: Get<Weight>;

		/// Maximum number of signed submissions that can be queued.
		#[pallet::constant]
		type SignedMaxSubmissions: Get<u32>;
		/// Maximum weight of a signed solution.
		///
		/// This should probably be similar to [`Config::MinerMaxWeight`].
		#[pallet::constant]
		type SignedMaxWeight: Get<Weight>;

		/// Base reward for a signed solution
		#[pallet::constant]
		type SignedRewardBase: Get<BalanceOf<Self>>;

		/// Base deposit for a signed solution.
		#[pallet::constant]
		type SignedDepositBase: Get<BalanceOf<Self>>;
		/// Per-byte deposit for a signed solution.
		#[pallet::constant]
		type SignedDepositByte: Get<BalanceOf<Self>>;
		/// Per-weight deposit for a signed solution.
		#[pallet::constant]
		type SignedDepositWeight: Get<BalanceOf<Self>>;

		/// Handler for the slashed deposits.
		type SlashHandler: OnUnbalanced<NegativeImbalanceOf<Self>>;
		/// Handler for the rewards.
		type RewardHandler: OnUnbalanced<PositiveImbalanceOf<Self>>;

		/// Maximum length (bytes) that the mined solution should consume.
		///
		/// The miner will ensure that the total length of the unsigned solution will not exceed
		/// this value.
		type MinerMaxLength: Get<u32>;

		/// Something that will provide the election data.
		type DataProvider: ElectionDataProvider<Self::AccountId, Self::BlockNumber>;

		/// The compact solution type
		type CompactSolution: codec::Codec
			+ Default
			+ PartialEq
			+ Eq
			+ Clone
			+ sp_std::fmt::Debug
			+ CompactSolution;

		/// Accuracy used for fallback on-chain election.
		type OnChainAccuracy: PerThing128;

		/// Configuration for the fallback
		type Fallback: Get<FallbackStrategy>;

		/// Origin that can control this pallet.
		type ForceOrigin: EnsureOrigin<Self::Origin>;

		/// The configuration of benchmarking.
		type BenchmarkingConfig: BenchmarkingConfig;

		/// The weight of the pallet.
		type WeightInfo: WeightInfo;
	}

	#[pallet::hooks]
	impl<T: Config> Hooks<BlockNumberFor<T>> for Pallet<T> {
		fn on_initialize(now: T::BlockNumber) -> Weight {
			let next_election = T::DataProvider::next_election_prediction(now).max(now);

			let signed_deadline = T::SignedPhase::get() + T::UnsignedPhase::get();
			let unsigned_deadline = T::UnsignedPhase::get();

			let remaining = next_election - now;
			let current_phase = Self::current_phase();

			log!(
				trace,
				"current phase {:?}, next election {:?}, metadata: {:?}",
				current_phase,
				next_election,
				Self::snapshot_metadata()
			);
			match current_phase {
				Phase::Off if remaining <= signed_deadline && remaining > unsigned_deadline => {
					// NOTE: if signed-phase length is zero, second part of the if-condition fails.
					match Self::on_initialize_open_signed() {
						Ok(snap_weight) => {
							log!(info, "Starting signed phase round {}.", Self::round());
							T::WeightInfo::on_initialize_open_signed().saturating_add(snap_weight)
						}
						Err(why) => {
							// not much we can do about this at this point.
							log!(warn, "failed to open signed phase due to {:?}", why);
							T::WeightInfo::on_initialize_nothing()
							// NOTE: ^^ The trait specifies that this is a noop in terms of weight
							// in case of error.
						}
					}
				}
				Phase::Signed | Phase::Off
					if remaining <= unsigned_deadline && remaining > Zero::zero() =>
				{
					// our needs vary according to whether or not the unsigned phase follows a signed phase
					let (need_snapshot, enabled, signed_weight) = if current_phase == Phase::Signed {
						// there was previously a signed phase: close the signed phase, no need for snapshot.
						//
						// Notes:
						//
						//   - `Self::finalize_signed_phase()` also appears in `fn do_elect`. This is
						//     a guard against the case that `elect` is called prematurely. This adds
						//     a small amount of overhead, but that is unfortunately unavoidable.
						let (_success, weight) = Self::finalize_signed_phase();
						// In the future we can consider disabling the unsigned phase if the signed
						// phase completes successfully, but for now we're enabling it unconditionally
						// as a defensive measure.
						(false, true, weight)
					} else {
						// no signed phase: create a new snapshot, definitely `enable` the unsigned
						// phase.
						(true, true, Weight::zero())
					};

					match Self::on_initialize_open_unsigned(need_snapshot, enabled, now) {
						Ok(snap_weight) => {
							log!(info, "Starting unsigned phase({}).", enabled);
							let base_weight = if need_snapshot {
								T::WeightInfo::on_initialize_open_unsigned_with_snapshot()
							} else {
								T::WeightInfo::on_initialize_open_unsigned_without_snapshot()
							};

							base_weight.saturating_add(snap_weight).saturating_add(signed_weight)
						}
						Err(why) => {
							// not much we can do about this at this point.
							log!(warn, "failed to open unsigned phase due to {:?}", why);
							T::WeightInfo::on_initialize_nothing()
							// NOTE: ^^ The trait specifies that this is a noop in terms of weight
							// in case of error.
						}
					}
				}
				_ => T::WeightInfo::on_initialize_nothing(),
			}
		}

		fn offchain_worker(now: T::BlockNumber) {
			use sp_runtime::offchain::storage_lock::{StorageLock, BlockAndTime};

			// create a lock with the maximum deadline of number of blocks in the unsigned phase.
			// This should only come useful in an **abrupt** termination of execution, otherwise the
			// guard will be dropped upon successful execution.
			let mut lock = StorageLock::<BlockAndTime<frame_system::Pallet::<T>>>::with_block_deadline(
				unsigned::OFFCHAIN_LOCK,
				T::UnsignedPhase::get().saturated_into(),
			);

			match lock.try_lock() {
				Ok(_guard) => {
					Self::do_synchronized_offchain_worker(now);
				},
				Err(deadline) => {
					log!(debug, "offchain worker lock not released, deadline is {:?}", deadline);
				}
			};
		}

		fn integrity_test() {
			use sp_std::mem::size_of;
			// The index type of both voters and targets need to be smaller than that of usize (very
			// unlikely to be the case, but anyhow).
			assert!(size_of::<CompactVoterIndexOf<T>>() <= size_of::<usize>());
			assert!(size_of::<CompactTargetIndexOf<T>>() <= size_of::<usize>());

			// ----------------------------
			// based on the requirements of [`sp_npos_elections::Assignment::try_normalize`].
			let max_vote: usize = <CompactOf<T> as CompactSolution>::LIMIT;

			// 1. Maximum sum of [ChainAccuracy; 16] must fit into `UpperOf<ChainAccuracy>`..
			let maximum_chain_accuracy: Vec<UpperOf<OnChainAccuracyOf<T>>> = (0..max_vote)
				.map(|_| {
					<UpperOf<OnChainAccuracyOf<T>>>::from(
						<OnChainAccuracyOf<T>>::one().deconstruct(),
					)
				})
				.collect();
			let _: UpperOf<OnChainAccuracyOf<T>> = maximum_chain_accuracy
				.iter()
				.fold(Zero::zero(), |acc, x| acc.checked_add(x).unwrap());

			// 2. Maximum sum of [CompactAccuracy; 16] must fit into `UpperOf<OffchainAccuracy>`.
			let maximum_chain_accuracy: Vec<UpperOf<CompactAccuracyOf<T>>> = (0..max_vote)
				.map(|_| {
					<UpperOf<CompactAccuracyOf<T>>>::from(
						<CompactAccuracyOf<T>>::one().deconstruct(),
					)
				})
				.collect();
			let _: UpperOf<CompactAccuracyOf<T>> = maximum_chain_accuracy
				.iter()
				.fold(Zero::zero(), |acc, x| acc.checked_add(x).unwrap());

			// We only accept data provider who's maximum votes per voter matches our
			// `T::CompactSolution`'s `LIMIT`.
			//
			// NOTE that this pallet does not really need to enforce this in runtime. The compact
			// solution cannot represent any voters more than `LIMIT` anyhow.
			assert_eq!(
				<T::DataProvider as ElectionDataProvider<T::AccountId, T::BlockNumber>>::MAXIMUM_VOTES_PER_VOTER,
				<CompactOf<T> as CompactSolution>::LIMIT as u32,
			);
		}
	}

	#[pallet::call]
	impl<T: Config> Pallet<T> {
		/// Submit a solution for the unsigned phase.
		///
		/// The dispatch origin fo this call must be __none__.
		///
		/// This submission is checked on the fly. Moreover, this unsigned solution is only
		/// validated when submitted to the pool from the **local** node. Effectively, this means
		/// that only active validators can submit this transaction when authoring a block (similar
		/// to an inherent).
		///
		/// To prevent any incorrect solution (and thus wasted time/weight), this transaction will
		/// panic if the solution submitted by the validator is invalid in any way, effectively
		/// putting their authoring reward at risk.
		///
		/// No deposit or reward is associated with this submission.
		#[pallet::weight(T::WeightInfo::submit_unsigned(
			witness.voters,
			witness.targets,
			solution.compact.voter_count() as u32,
			solution.compact.unique_targets().len() as u32
		))]
		pub fn submit_unsigned(
			origin: OriginFor<T>,
			solution: RawSolution<CompactOf<T>>,
			witness: SolutionOrSnapshotSize,
		) -> DispatchResultWithPostInfo {
			ensure_none(origin)?;
			let error_message =
				"Invalid unsigned submission must produce invalid block and \
				 deprive validator from their authoring reward.";

			// Check score being an improvement, phase, and desired targets.
			Self::unsigned_pre_dispatch_checks(&solution).expect(error_message);

			// ensure witness was correct.
			let SolutionOrSnapshotSize { voters, targets } =
				Self::snapshot_metadata().expect(error_message);

			// NOTE: we are asserting, not `ensure`ing -- we want to panic here.
			assert!(voters as u32 == witness.voters, "{}", error_message);
			assert!(targets as u32 == witness.targets, "{}", error_message);

			let ready =
				Self::feasibility_check(solution, ElectionCompute::Unsigned).expect(error_message);

			// store the newly received solution.
			log!(info, "queued unsigned solution with score {:?}", ready.score);
			let ejected_a_solution = <QueuedSolution<T>>::exists();
			<QueuedSolution<T>>::put(ready);
			Self::deposit_event(Event::SolutionStored(
				ElectionCompute::Unsigned,
				ejected_a_solution,
			));

			Ok(None.into())
		}

		/// Set a new value for `MinimumUntrustedScore`.
		///
		/// Dispatch origin must be aligned with `T::ForceOrigin`.
		///
		/// This check can be turned off by setting the value to `None`.
		#[pallet::weight(T::DbWeight::get().writes(1))]
		fn set_minimum_untrusted_score(
			origin: OriginFor<T>,
			maybe_next_score: Option<ElectionScore>,
		) -> DispatchResult {
			T::ForceOrigin::ensure_origin(origin)?;
			<MinimumUntrustedScore<T>>::set(maybe_next_score);
			Ok(())
		}

<<<<<<< HEAD
		/// Set a solution in the queue, to be handed out to the client of this pallet in the next
		/// call to `ElectionProvider::elect`.
		///
		/// This can only be set by `T::ForceOrigin`, and only when the phase is `Emergency`.
		///
		/// The solution is not checked for any feasibility and is assumed to be trustworthy, as any
		/// feasibility check itself can in principle cause the election process to fail (due to
		/// memory/weight constrains).
		#[pallet::weight(T::DbWeight::get().reads_writes(1, 1))]
		fn set_emergency_election_result(
			origin: OriginFor<T>,
			solution: ReadySolution<T::AccountId>,
		) -> DispatchResult {
			T::ForceOrigin::ensure_origin(origin)?;
			ensure!(Self::current_phase().is_emergency(), <Error<T>>::CallNotAllowed);

			// Note: we don't `rotate_round` at this point; the next call to
			// `ElectionProvider::elect` will not succeed and take care of that.

			<QueuedSolution<T>>::put(solution);
=======
		/// Submit a solution for the signed phase.
		///
		/// The dispatch origin fo this call must be __signed__.
		///
		/// The solution is potentially queued, based on the claimed score and processed at the end
		/// of the signed phase.
		///
		/// A deposit is reserved and recorded for the solution. Based on the outcome, the solution
		/// might be rewarded, slashed, or get all or a part of the deposit back.
		///
		/// # <weight>
		/// Queue size must be provided as witness data.
		/// # </weight>
		#[pallet::weight(T::WeightInfo::submit(*num_signed_submissions))]
		pub fn submit(
			origin: OriginFor<T>,
			solution: RawSolution<CompactOf<T>>,
			num_signed_submissions: u32,
		) -> DispatchResult {
			let who = ensure_signed(origin)?;

			// ensure witness data is correct.
			ensure!(
				num_signed_submissions >= <SignedSubmissions<T>>::decode_len().unwrap_or_default() as u32,
				Error::<T>::SignedInvalidWitness,
			);

			// ensure solution is timely.
			ensure!(Self::current_phase().is_signed(), Error::<T>::PreDispatchEarlySubmission);

			// NOTE: this is the only case where having separate snapshot would have been better
			// because could do just decode_len. But we can create abstractions to do this.

			// build size. Note: this is not needed for weight calc, thus not input.
			// unlikely to ever return an error: if phase is signed, snapshot will exist.
			let size = Self::snapshot_metadata().ok_or(Error::<T>::MissingSnapshotMetadata)?;

			ensure!(
				Self::feasibility_weight_of(&solution, size) < T::SignedMaxWeight::get(),
				Error::<T>::SignedTooMuchWeight,
			);

			// ensure solution claims is better.
			let mut signed_submissions = Self::signed_submissions();
			let ejected_a_solution = signed_submissions.len()
				== T::SignedMaxSubmissions::get().saturated_into::<usize>();
			let index = Self::insert_submission(&who, &mut signed_submissions, solution, size)
				.ok_or(Error::<T>::SignedQueueFull)?;

			// collect deposit. Thereafter, the function cannot fail.
			let deposit = signed_submissions
				.get(index)
				.map(|s| s.deposit)
				.ok_or(Error::<T>::InvalidSubmissionIndex)?;
			T::Currency::reserve(&who, deposit).map_err(|_| Error::<T>::SignedCannotPayDeposit)?;

			// store the new signed submission.
			<SignedSubmissions<T>>::put(signed_submissions);
			Self::deposit_event(Event::SolutionStored(ElectionCompute::Signed, ejected_a_solution));
>>>>>>> 88f856a2
			Ok(())
		}
	}

	#[pallet::event]
	#[pallet::metadata(<T as frame_system::Config>::AccountId = "AccountId")]
	#[pallet::generate_deposit(pub(super) fn deposit_event)]
	pub enum Event<T: Config> {
		/// A solution was stored with the given compute.
		///
		/// If the solution is signed, this means that it hasn't yet been processed. If the
		/// solution is unsigned, this means that it has also been processed.
		///
		/// The `bool` is `true` when a previous solution was ejected to make room for this one.
		SolutionStored(ElectionCompute, bool),
		/// The election has been finalized, with `Some` of the given computation, or else if the
		/// election failed, `None`.
		ElectionFinalized(Option<ElectionCompute>),
		/// An account has been rewarded for their signed submission being finalized.
		Rewarded(<T as frame_system::Config>::AccountId),
		/// An account has been slashed for submitting an invalid signed submission.
		Slashed(<T as frame_system::Config>::AccountId),
		/// The signed phase of the given round has started.
		SignedPhaseStarted(u32),
		/// The unsigned phase of the given round has started.
		UnsignedPhaseStarted(u32),
	}

	/// Error of the pallet that can be returned in response to dispatches.
	#[pallet::error]
	pub enum Error<T> {
		/// Submission was too early.
		PreDispatchEarlySubmission,
		/// Wrong number of winners presented.
		PreDispatchWrongWinnerCount,
		/// Submission was too weak, score-wise.
		PreDispatchWeakSubmission,
		/// The queue was full, and the solution was not better than any of the existing ones.
		SignedQueueFull,
		/// The origin failed to pay the deposit.
		SignedCannotPayDeposit,
		/// witness data to dispatchable is invalid.
		SignedInvalidWitness,
		/// The signed submission consumes too much weight
		SignedTooMuchWeight,
		/// OCW submitted solution for wrong round
		OcwCallWrongEra,
<<<<<<< HEAD
		/// The call is now allowed at this point.
		CallNotAllowed,
=======
		/// Snapshot metadata should exist but didn't.
		MissingSnapshotMetadata,
		/// `Self::insert_submission` returned an invalid index.
		InvalidSubmissionIndex,
>>>>>>> 88f856a2
	}

	#[pallet::origin]
	pub struct Origin<T>(PhantomData<T>);
	#[pallet::validate_unsigned]
	impl<T: Config> ValidateUnsigned for Pallet<T> {
		type Call = Call<T>;
		fn validate_unsigned(source: TransactionSource, call: &Self::Call) -> TransactionValidity {
			if let Call::submit_unsigned(solution, _) = call {
				// discard solution not coming from the local OCW.
				match source {
					TransactionSource::Local | TransactionSource::InBlock => { /* allowed */ }
					_ => {
						return InvalidTransaction::Call.into();
					}
				}

				let _ = Self::unsigned_pre_dispatch_checks(solution)
					.map_err(|err| {
						log!(error, "unsigned transaction validation failed due to {:?}", err);
						err
					})
					.map_err(dispatch_error_to_invalid)?;

				ValidTransaction::with_tag_prefix("OffchainElection")
					// The higher the score[0], the better a solution is.
					.priority(
						T::MinerTxPriority::get().saturating_add(
							solution.score[0].saturated_into()
						),
					)
					// used to deduplicate unsigned solutions: each validator should produce one
					// solution per round at most, and solutions are not propagate.
					.and_provides(solution.round)
					// transaction should stay in the pool for the duration of the unsigned phase.
					.longevity(T::UnsignedPhase::get().saturated_into::<u64>())
					// We don't propagate this. This can never be validated at a remote node.
					.propagate(false)
					.build()
			} else {
				InvalidTransaction::Call.into()
			}
		}

		fn pre_dispatch(call: &Self::Call) -> Result<(), TransactionValidityError> {
			if let Call::submit_unsigned(solution, _) = call {
				Self::unsigned_pre_dispatch_checks(solution)
					.map_err(dispatch_error_to_invalid)
					.map_err(Into::into)
			} else {
				Err(InvalidTransaction::Call.into())
			}
		}
	}

	#[pallet::type_value]
	pub fn DefaultForRound() -> u32 {
		1
	}

	/// Internal counter for the number of rounds.
	///
	/// This is useful for de-duplication of transactions submitted to the pool, and general
	/// diagnostics of the pallet.
	///
	/// This is merely incremented once per every time that an upstream `elect` is called.
	#[pallet::storage]
	#[pallet::getter(fn round)]
	pub type Round<T: Config> = StorageValue<_, u32, ValueQuery, DefaultForRound>;

	/// Current phase.
	#[pallet::storage]
	#[pallet::getter(fn current_phase)]
	pub type CurrentPhase<T: Config> = StorageValue<_, Phase<T::BlockNumber>, ValueQuery>;

	/// Current best solution, signed or unsigned, queued to be returned upon `elect`.
	#[pallet::storage]
	#[pallet::getter(fn queued_solution)]
	pub type QueuedSolution<T: Config> = StorageValue<_, ReadySolution<T::AccountId>>;

	/// Snapshot data of the round.
	///
	/// This is created at the beginning of the signed phase and cleared upon calling `elect`.
	#[pallet::storage]
	#[pallet::getter(fn snapshot)]
	pub type Snapshot<T: Config> = StorageValue<_, RoundSnapshot<T::AccountId>>;

	/// Desired number of targets to elect for this round.
	///
	/// Only exists when [`Snapshot`] is present.
	#[pallet::storage]
	#[pallet::getter(fn desired_targets)]
	pub type DesiredTargets<T> = StorageValue<_, u32>;

	/// The metadata of the [`RoundSnapshot`]
	///
	/// Only exists when [`Snapshot`] is present.
	#[pallet::storage]
	#[pallet::getter(fn snapshot_metadata)]
	pub type SnapshotMetadata<T: Config> = StorageValue<_, SolutionOrSnapshotSize>;

	/// Sorted (worse -> best) list of unchecked, signed solutions.
	#[pallet::storage]
	#[pallet::getter(fn signed_submissions)]
	pub type SignedSubmissions<T: Config> = StorageValue<
		_,
		Vec<SignedSubmission<T::AccountId, BalanceOf<T>, CompactOf<T>>>,
		ValueQuery,
	>;

	/// The minimum score that each 'untrusted' solution must attain in order to be considered
	/// feasible.
	///
	/// Can be set via `set_minimum_untrusted_score`.
	#[pallet::storage]
	#[pallet::getter(fn minimum_untrusted_score)]
	pub type MinimumUntrustedScore<T: Config> = StorageValue<_, ElectionScore>;

	#[pallet::pallet]
	#[pallet::generate_store(pub(super) trait Store)]
	pub struct Pallet<T>(PhantomData<T>);
}

impl<T: Config> Pallet<T> {
	/// Internal logic of the offchain worker, to be executed only when the offchain lock is
	/// acquired with success.
	fn do_synchronized_offchain_worker(now: T::BlockNumber) {
		log!(trace, "lock for offchain worker acquired.");
		match Self::current_phase() {
			Phase::Unsigned((true, opened)) if opened == now => {
				// mine a new solution, cache it, and attempt to submit it
				let initial_output = Self::ensure_offchain_repeat_frequency(now).and_then(|_| {
					Self::mine_check_save_submit()
				});
				log!(debug, "initial offchain thread output: {:?}", initial_output);
			}
			Phase::Unsigned((true, opened)) if opened < now => {
				// try and resubmit the cached solution, and recompute ONLY if it is not
				// feasible.
				let resubmit_output = Self::ensure_offchain_repeat_frequency(now).and_then(|_| {
					Self::restore_or_compute_then_maybe_submit()
				});
				log!(debug, "resubmit offchain thread output: {:?}", resubmit_output);
			}
			_ => {}
		}

		// after election finalization, clear OCW solution storage.
		if <frame_system::Pallet<T>>::events()
			.into_iter()
			.filter_map(|event_record| {
				let local_event = <T as Config>::Event::from(event_record.event);
				local_event.try_into().ok()
			})
			.any(|event| {
				matches!(event, Event::ElectionFinalized(_))
			})
		{
			unsigned::kill_ocw_solution::<T>();
		}
	}

	/// Logic for [`<Pallet as Hooks>::on_initialize`] when signed phase is being opened.
	///
	/// This is decoupled for easy weight calculation.
	///
	/// Returns `Ok(snapshot_weight)` if success, where `snapshot_weight` is the weight that
	/// needs to recorded for the creation of snapshot.
	pub fn on_initialize_open_signed() -> Result<Weight, ElectionError> {
		let weight = Self::create_snapshot()?;
		<CurrentPhase<T>>::put(Phase::Signed);
		Self::deposit_event(Event::SignedPhaseStarted(Self::round()));
		Ok(weight.saturating_add(T::DbWeight::get().writes(1)))
	}

	/// Logic for [`<Pallet as Hooks<T>>::on_initialize`] when unsigned phase is being opened.
	///
	/// This is decoupled for easy weight calculation.
	///
	/// Returns `Ok(snapshot_weight)` if success, where `snapshot_weight` is the weight that
	/// needs to recorded for the creation of snapshot.
	pub fn on_initialize_open_unsigned(
		need_snapshot: bool,
		enabled: bool,
		now: T::BlockNumber,
	) -> Result<Weight, ElectionError> {
		let weight = if need_snapshot {
			// if not being followed by a signed phase, then create the snapshots.
			debug_assert!(Self::snapshot().is_none());
			Self::create_snapshot()?
		} else {
			0
		};

		<CurrentPhase<T>>::put(Phase::Unsigned((enabled, now)));
		Self::deposit_event(Event::UnsignedPhaseStarted(Self::round()));
		Ok(weight.saturating_add(T::DbWeight::get().writes(1)))
	}

	/// Creates the snapshot. Writes new data to:
	///
	/// 1. [`SnapshotMetadata`]
	/// 2. [`RoundSnapshot`]
	/// 3. [`DesiredTargets`]
	///
	/// Returns `Ok(consumed_weight)` if operation is okay.
	pub fn create_snapshot() -> Result<Weight, ElectionError> {
		let target_limit = <CompactTargetIndexOf<T>>::max_value().saturated_into::<usize>();
		let voter_limit = <CompactVoterIndexOf<T>>::max_value().saturated_into::<usize>();

		let (targets, w1) =
			T::DataProvider::targets(Some(target_limit)).map_err(ElectionError::DataProvider)?;
		let (voters, w2) =
			T::DataProvider::voters(Some(voter_limit)).map_err(ElectionError::DataProvider)?;
		let (desired_targets, w3) =
			T::DataProvider::desired_targets().map_err(ElectionError::DataProvider)?;

		// defensive-only
		if targets.len() > target_limit || voters.len() > voter_limit {
			debug_assert!(false, "Snapshot limit has not been respected.");
			return Err(ElectionError::DataProvider("Snapshot too big for submission."));
		}

		// only write snapshot if all existed.
		<SnapshotMetadata<T>>::put(SolutionOrSnapshotSize {
			voters: voters.len() as u32,
			targets: targets.len() as u32,
		});
		<DesiredTargets<T>>::put(desired_targets);
		<Snapshot<T>>::put(RoundSnapshot { voters, targets });
		Ok(w1.saturating_add(w2).saturating_add(w3).saturating_add(T::DbWeight::get().writes(3)))
	}

	/// Kill everything created by [`Pallet::create_snapshot`].
	pub(crate) fn kill_snapshot() {
		<Snapshot<T>>::kill();
		<SnapshotMetadata<T>>::kill();
		<DesiredTargets<T>>::kill();
	}

	/// Checks the feasibility of a solution.
	fn feasibility_check(
		solution: RawSolution<CompactOf<T>>,
		compute: ElectionCompute,
	) -> Result<ReadySolution<T::AccountId>, FeasibilityError> {
		let RawSolution { compact, score, round } = solution;

		// first, check round.
		ensure!(Self::round() == round, FeasibilityError::InvalidRound);

		// winners are not directly encoded in the solution.
		let winners = compact.unique_targets();

		let desired_targets =
			Self::desired_targets().ok_or(FeasibilityError::SnapshotUnavailable)?;

		// NOTE: this is a bit of duplicate, but we keep it around for veracity. The unsigned path
		// already checked this in `unsigned_per_dispatch_checks`. The signed path *could* check it
		// upon arrival, thus we would then remove it here. Given overlay it is cheap anyhow
		ensure!(winners.len() as u32 == desired_targets, FeasibilityError::WrongWinnerCount);

		// ensure that the solution's score can pass absolute min-score.
		let submitted_score = solution.score.clone();
		ensure!(
			Self::minimum_untrusted_score().map_or(true, |min_score|
				sp_npos_elections::is_score_better(submitted_score, min_score, Perbill::zero())
			),
			FeasibilityError::UntrustedScoreTooLow
		);

		// read the entire snapshot.
		let RoundSnapshot { voters: snapshot_voters, targets: snapshot_targets } =
			Self::snapshot().ok_or(FeasibilityError::SnapshotUnavailable)?;

		// ----- Start building. First, we need some closures.
		let cache = helpers::generate_voter_cache::<T>(&snapshot_voters);
		let voter_at = helpers::voter_at_fn::<T>(&snapshot_voters);
		let target_at = helpers::target_at_fn::<T>(&snapshot_targets);
		let voter_index = helpers::voter_index_fn_usize::<T>(&cache);

		// first, make sure that all the winners are sane.
		// OPTIMIZATION: we could first build the assignments, and then extract the winners directly
		// from that, as that would eliminate a little bit of duplicate work. For now, we keep them
		// separate: First extract winners separately from compact, and then assignments. This is
		// also better, because we can reject solutions that don't meet `desired_targets` early on.
		let winners = winners
			.into_iter()
			.map(|i| target_at(i).ok_or(FeasibilityError::InvalidWinner))
			.collect::<Result<Vec<T::AccountId>, FeasibilityError>>()?;

		// Then convert compact -> assignment. This will fail if any of the indices are gibberish.
		let assignments = compact
			.into_assignment(voter_at, target_at)
			.map_err::<FeasibilityError, _>(Into::into)?;

		// Ensure that assignments is correct.
		let _ = assignments
			.iter()
			.map(|ref assignment| {
				// check that assignment.who is actually a voter (defensive-only).
				// NOTE: while using the index map from `voter_index` is better than a blind linear
				// search, this *still* has room for optimization. Note that we had the index when
				// we did `compact -> assignment` and we lost it. Ideal is to keep the index around.

				// defensive-only: must exist in the snapshot.
				let snapshot_index =
					voter_index(&assignment.who).ok_or(FeasibilityError::InvalidVoter)?;
				// defensive-only: index comes from the snapshot, must exist.
				let (_voter, _stake, targets) =
					snapshot_voters.get(snapshot_index).ok_or(FeasibilityError::InvalidVoter)?;

				// check that all of the targets are valid based on the snapshot.
				if assignment.distribution.iter().any(|(d, _)| !targets.contains(d)) {
					return Err(FeasibilityError::InvalidVote);
				}
				Ok(())
			})
			.collect::<Result<(), FeasibilityError>>()?;

		// ----- Start building support. First, we need one more closure.
		let stake_of = helpers::stake_of_fn::<T>(&snapshot_voters, &cache);

		// This might fail if the normalization fails. Very unlikely. See `integrity_test`.
		let staked_assignments = assignment_ratio_to_staked_normalized(assignments, stake_of)
			.map_err::<FeasibilityError, _>(Into::into)?;

		// This might fail if one of the voter edges is pointing to a non-winner, which is not
		// really possible anymore because all the winners come from the same `compact`.
		let supports = sp_npos_elections::to_supports(&winners, &staked_assignments)
			.map_err::<FeasibilityError, _>(Into::into)?;

		// Finally, check that the claimed score was indeed correct.
		let known_score = (&supports).evaluate();
		ensure!(known_score == score, FeasibilityError::InvalidScore);

		Ok(ReadySolution { supports, compute, score })
	}

	/// Perform the tasks to be done after a new `elect` has been triggered:
	///
	/// 1. Increment round.
	/// 2. Change phase to [`Phase::Off`]
	/// 3. Clear all snapshot data.
	fn rotate_round() {
		// inc round.
		<Round<T>>::mutate(|r| *r = *r + 1);

		// phase is off now.
		<CurrentPhase<T>>::put(Phase::Off);

		// kill snapshots.
		Self::kill_snapshot();
	}

	/// On-chain fallback of election.
	fn onchain_fallback() -> Result<(Supports<T::AccountId>, Weight), ElectionError> {
		<onchain::OnChainSequentialPhragmen<OnChainConfig<T>> as ElectionProvider<
			T::AccountId,
			T::BlockNumber,
		>>::elect()
		.map_err(Into::into)
	}

	fn do_elect() -> Result<(Supports<T::AccountId>, Weight), ElectionError> {
		// We have to unconditionally try finalizing the signed phase here. There are only two
		// possibilities:
		//
		// - signed phase was open, in which case this is essential for correct functioning of the system
		// - signed phase was complete or not started, in which case finalization is idempotent and
		//   inexpensive (1 read of an empty vector).
		let (_, signed_finalize_weight) = Self::finalize_signed_phase();
		<QueuedSolution<T>>::take()
			.map_or_else(
				|| match T::Fallback::get() {
					FallbackStrategy::OnChain => Self::onchain_fallback()
						.map(|(s, w)| (s, w, ElectionCompute::OnChain))
						.map_err(Into::into),
					FallbackStrategy::Nothing => Err(ElectionError::NoFallbackConfigured),
				},
				|ReadySolution { supports, compute, .. }| Ok((
					supports,
					T::WeightInfo::elect_queued(),
					compute
				)),
			)
			.map(|(supports, weight, compute)| {
				Self::deposit_event(Event::ElectionFinalized(Some(compute)));
				if Self::round() != 1 {
					log!(info, "Finalized election round with compute {:?}.", compute);
				}
				(supports, weight.saturating_add(signed_finalize_weight))
			})
			.map_err(|err| {
				Self::deposit_event(Event::ElectionFinalized(None));
				if Self::round() != 1 {
					log!(warn, "Failed to finalize election round. reason {:?}", err);
				}
				err
			})
	}
}

impl<T: Config> ElectionProvider<T::AccountId, T::BlockNumber> for Pallet<T> {
	type Error = ElectionError;
	type DataProvider = T::DataProvider;

	fn elect() -> Result<(Supports<T::AccountId>, Weight), Self::Error> {
		if Self::round() > 1 {
			match Self::do_elect() {
				Ok((supports, weight)) => {
					// all went okay, put sign to be Off, clean snapshot, etc.
					Self::rotate_round();
					Ok((supports, weight))
				}
				Err(why) => {
					log!(error, "Entering emergency mode.");
					<CurrentPhase<T>>::put(Phase::Emergency);
					Err(why)
				}
			}
		} else {
			// first round, always run on-chain.
			// TODO: move all of this into a new trait like `GenesisElectionProvide`, or a new
			// function in the same trait.
			let result = Self::onchain_fallback();
			log!(info, "Finalized initial election round with onchain compute.");
			Self::rotate_round();
			result
		}
	}
}

/// convert a DispatchError to a custom InvalidTransaction with the inner code being the error
/// number.
pub fn dispatch_error_to_invalid(error: DispatchError) -> InvalidTransaction {
	let error_number = match error {
		DispatchError::Module { error, .. } => error,
		_ => 0,
	};
	InvalidTransaction::Custom(error_number)
}

#[cfg(test)]
mod feasibility_check {
	//! All of the tests here should be dedicated to only testing the feasibility check and nothing
	//! more. The best way to audit and review these tests is to try and come up with a solution
	//! that is invalid, but gets through the system as valid.

	use super::*;
	use crate::{
		mock::{
			MultiPhase, Runtime, roll_to, TargetIndex, raw_solution, EpochLength, UnsignedPhase,
			SignedPhase, VoterIndex, ExtBuilder,
		},
	};
	use frame_support::assert_noop;

	const COMPUTE: ElectionCompute = ElectionCompute::OnChain;

	#[test]
	fn snapshot_is_there() {
		ExtBuilder::default().build_and_execute(|| {
			roll_to(<EpochLength>::get() - <SignedPhase>::get() - <UnsignedPhase>::get());
			assert!(MultiPhase::current_phase().is_signed());
			let solution = raw_solution();

			// for whatever reason it might be:
			<Snapshot<Runtime>>::kill();

			assert_noop!(
				MultiPhase::feasibility_check(solution, COMPUTE),
				FeasibilityError::SnapshotUnavailable
			);
		})
	}

	#[test]
	fn round() {
		ExtBuilder::default().build_and_execute(|| {
			roll_to(<EpochLength>::get() - <SignedPhase>::get() - <UnsignedPhase>::get());
			assert!(MultiPhase::current_phase().is_signed());

			let mut solution = raw_solution();
			solution.round += 1;
			assert_noop!(
				MultiPhase::feasibility_check(solution, COMPUTE),
				FeasibilityError::InvalidRound
			);
		})
	}

	#[test]
	fn desired_targets() {
		ExtBuilder::default().desired_targets(8).build_and_execute(|| {
			roll_to(<EpochLength>::get() - <SignedPhase>::get() - <UnsignedPhase>::get());
			assert!(MultiPhase::current_phase().is_signed());

			let solution = raw_solution();

			assert_eq!(solution.compact.unique_targets().len(), 4);
			assert_eq!(MultiPhase::desired_targets().unwrap(), 8);

			assert_noop!(
				MultiPhase::feasibility_check(solution, COMPUTE),
				FeasibilityError::WrongWinnerCount,
			);
		})
	}

	#[test]
	fn winner_indices() {
		ExtBuilder::default().desired_targets(2).build_and_execute(|| {
			roll_to(<EpochLength>::get() - <SignedPhase>::get() - <UnsignedPhase>::get());
			assert!(MultiPhase::current_phase().is_signed());

			let mut solution = raw_solution();
			assert_eq!(MultiPhase::snapshot().unwrap().targets.len(), 4);
			// ----------------------------------------------------^^ valid range is [0..3].

			// swap all votes from 3 to 4. This will ensure that the number of unique winners
			// will still be 4, but one of the indices will be gibberish. Requirement is to make
			// sure 3 a winner, which we don't do here.
			solution
				.compact
				.votes1
				.iter_mut()
				.filter(|(_, t)| *t == TargetIndex::from(3u16))
				.for_each(|(_, t)| *t += 1);
			solution.compact.votes2.iter_mut().for_each(|(_, (t0, _), t1)| {
				if *t0 == TargetIndex::from(3u16) {
					*t0 += 1
				};
				if *t1 == TargetIndex::from(3u16) {
					*t1 += 1
				};
			});
			assert_noop!(
				MultiPhase::feasibility_check(solution, COMPUTE),
				FeasibilityError::InvalidWinner
			);
		})
	}

	#[test]
	fn voter_indices() {
		// should be caught in `compact.into_assignment`.
		ExtBuilder::default().desired_targets(2).build_and_execute(|| {
			roll_to(<EpochLength>::get() - <SignedPhase>::get() - <UnsignedPhase>::get());
			assert!(MultiPhase::current_phase().is_signed());

			let mut solution = raw_solution();
			assert_eq!(MultiPhase::snapshot().unwrap().voters.len(), 8);
			// ----------------------------------------------------^^ valid range is [0..7].

			// check that there is a index 7 in votes1, and flip to 8.
			assert!(
				solution
					.compact
					.votes1
					.iter_mut()
					.filter(|(v, _)| *v == VoterIndex::from(7u32))
					.map(|(v, _)| *v = 8)
					.count() > 0
			);
			assert_noop!(
				MultiPhase::feasibility_check(solution, COMPUTE),
				FeasibilityError::NposElection(sp_npos_elections::Error::CompactInvalidIndex),
			);
		})
	}

	#[test]
	fn voter_votes() {
		ExtBuilder::default().desired_targets(2).build_and_execute(|| {
			roll_to(<EpochLength>::get() - <SignedPhase>::get() - <UnsignedPhase>::get());
			assert!(MultiPhase::current_phase().is_signed());

			let mut solution = raw_solution();
			assert_eq!(MultiPhase::snapshot().unwrap().voters.len(), 8);
			// ----------------------------------------------------^^ valid range is [0..7].

			// first, check that voter at index 7 (40) actually voted for 3 (40) -- this is self
			// vote. Then, change the vote to 2 (30).
			assert_eq!(
				solution
					.compact
					.votes1
					.iter_mut()
					.filter(|(v, t)| *v == 7 && *t == 3)
					.map(|(_, t)| *t = 2)
					.count(),
				1,
			);
			assert_noop!(
				MultiPhase::feasibility_check(solution, COMPUTE),
				FeasibilityError::InvalidVote,
			);
		})
	}

	#[test]
	fn score() {
		ExtBuilder::default().desired_targets(2).build_and_execute(|| {
			roll_to(<EpochLength>::get() - <SignedPhase>::get() - <UnsignedPhase>::get());
			assert!(MultiPhase::current_phase().is_signed());

			let mut solution = raw_solution();
			assert_eq!(MultiPhase::snapshot().unwrap().voters.len(), 8);

			// simply faff with the score.
			solution.score[0] += 1;

			assert_noop!(
				MultiPhase::feasibility_check(solution, COMPUTE),
				FeasibilityError::InvalidScore,
			);
		})
	}
}

#[cfg(test)]
mod tests {
	use super::*;
	use crate::{
		Phase,
		mock::{
			ExtBuilder, MultiPhase, Runtime, roll_to, MockWeightInfo, AccountId, TargetIndex,
			Targets, multi_phase_events, System, SignedMaxSubmissions,
		},
	};
	use frame_election_provider_support::ElectionProvider;
	use frame_support::{assert_noop, assert_ok};
	use sp_npos_elections::Support;

	#[test]
	fn phase_rotation_works() {
		ExtBuilder::default().build_and_execute(|| {
			// 0 ------- 15 ------- 25 ------- 30 ------- ------- 45 ------- 55 ------- 60
			//           |           |          |                 |           |          |
			//         Signed      Unsigned   Elect             Signed     Unsigned    Elect

			assert_eq!(System::block_number(), 0);
			assert_eq!(MultiPhase::current_phase(), Phase::Off);
			assert_eq!(MultiPhase::round(), 1);

			roll_to(4);
			assert_eq!(MultiPhase::current_phase(), Phase::Off);
			assert!(MultiPhase::snapshot().is_none());
			assert_eq!(MultiPhase::round(), 1);

			roll_to(15);
			assert_eq!(MultiPhase::current_phase(), Phase::Signed);
			assert_eq!(multi_phase_events(), vec![Event::SignedPhaseStarted(1)]);
			assert!(MultiPhase::snapshot().is_some());
			assert_eq!(MultiPhase::round(), 1);

			roll_to(24);
			assert_eq!(MultiPhase::current_phase(), Phase::Signed);
			assert!(MultiPhase::snapshot().is_some());
			assert_eq!(MultiPhase::round(), 1);

			roll_to(25);
			assert_eq!(MultiPhase::current_phase(), Phase::Unsigned((true, 25)));
			assert_eq!(
				multi_phase_events(),
				vec![Event::SignedPhaseStarted(1), Event::UnsignedPhaseStarted(1)],
			);
			assert!(MultiPhase::snapshot().is_some());

			roll_to(29);
			assert_eq!(MultiPhase::current_phase(), Phase::Unsigned((true, 25)));
			assert!(MultiPhase::snapshot().is_some());

			roll_to(30);
			assert_eq!(MultiPhase::current_phase(), Phase::Unsigned((true, 25)));
			assert!(MultiPhase::snapshot().is_some());

			// we close when upstream tells us to elect.
			roll_to(32);
			assert_eq!(MultiPhase::current_phase(), Phase::Unsigned((true, 25)));
			assert!(MultiPhase::snapshot().is_some());

			MultiPhase::elect().unwrap();

			assert!(MultiPhase::current_phase().is_off());
			assert!(MultiPhase::snapshot().is_none());
			assert_eq!(MultiPhase::round(), 2);

			roll_to(44);
			assert!(MultiPhase::current_phase().is_off());

			roll_to(45);
			assert!(MultiPhase::current_phase().is_signed());

			roll_to(55);
			assert!(MultiPhase::current_phase().is_unsigned_open_at(55));
		})
	}

	#[test]
	fn signed_phase_void() {
		ExtBuilder::default().phases(0, 10).build_and_execute(|| {
			roll_to(15);
			assert!(MultiPhase::current_phase().is_off());

			roll_to(19);
			assert!(MultiPhase::current_phase().is_off());

			roll_to(20);
			assert!(MultiPhase::current_phase().is_unsigned_open_at(20));
			assert!(MultiPhase::snapshot().is_some());

			roll_to(30);
			assert!(MultiPhase::current_phase().is_unsigned_open_at(20));

			MultiPhase::elect().unwrap();

			assert!(MultiPhase::current_phase().is_off());
			assert!(MultiPhase::snapshot().is_none());
		});
	}

	#[test]
	fn unsigned_phase_void() {
		ExtBuilder::default().phases(10, 0).build_and_execute(|| {
			roll_to(15);
			assert!(MultiPhase::current_phase().is_off());

			roll_to(19);
			assert!(MultiPhase::current_phase().is_off());

			roll_to(20);
			assert!(MultiPhase::current_phase().is_signed());
			assert!(MultiPhase::snapshot().is_some());

			roll_to(30);
			assert!(MultiPhase::current_phase().is_signed());

			assert_ok!(MultiPhase::elect());

			assert!(MultiPhase::current_phase().is_off());
			assert!(MultiPhase::snapshot().is_none());
		});
	}

	#[test]
	fn both_phases_void() {
		ExtBuilder::default().phases(0, 0).build_and_execute(|| {
			roll_to(15);
			assert!(MultiPhase::current_phase().is_off());

			roll_to(19);
			assert!(MultiPhase::current_phase().is_off());

			roll_to(20);
			assert!(MultiPhase::current_phase().is_off());

			roll_to(30);
			assert!(MultiPhase::current_phase().is_off());

			// this module is now only capable of doing on-chain backup.
			assert_ok!(MultiPhase::elect());

			assert!(MultiPhase::current_phase().is_off());
		});
	}

	#[test]
	fn early_termination() {
		// an early termination in the signed phase, with no queued solution.
		ExtBuilder::default().build_and_execute(|| {
			// signed phase started at block 15 and will end at 25.
			roll_to(14);
			assert_eq!(MultiPhase::current_phase(), Phase::Off);

			roll_to(15);
			assert_eq!(multi_phase_events(), vec![Event::SignedPhaseStarted(1)]);
			assert_eq!(MultiPhase::current_phase(), Phase::Signed);
			assert_eq!(MultiPhase::round(), 1);

			// an unexpected call to elect.
			roll_to(20);
			MultiPhase::elect().unwrap();

			// we surely can't have any feasible solutions. This will cause an on-chain election.
			assert_eq!(
				multi_phase_events(),
				vec![
					Event::SignedPhaseStarted(1),
					Event::ElectionFinalized(Some(ElectionCompute::OnChain))
				],
			);
			// all storage items must be cleared.
			assert_eq!(MultiPhase::round(), 2);
			assert!(MultiPhase::snapshot().is_none());
			assert!(MultiPhase::snapshot_metadata().is_none());
			assert!(MultiPhase::desired_targets().is_none());
			assert!(MultiPhase::queued_solution().is_none());
			assert!(MultiPhase::signed_submissions().is_empty());
		})
	}

	#[test]
	fn early_termination_with_submissions() {
		// an early termination in the signed phase, with no queued solution.
		ExtBuilder::default().build_and_execute(|| {
			// signed phase started at block 15 and will end at 25.
			roll_to(14);
			assert_eq!(MultiPhase::current_phase(), Phase::Off);

			roll_to(15);
			assert_eq!(multi_phase_events(), vec![Event::SignedPhaseStarted(1)]);
			assert_eq!(MultiPhase::current_phase(), Phase::Signed);
			assert_eq!(MultiPhase::round(), 1);

			// fill the queue with signed submissions
			for s in 0..SignedMaxSubmissions::get() {
				let solution = RawSolution { score: [(5 + s).into(), 0, 0], ..Default::default() };
				assert_ok!(MultiPhase::submit(
					crate::mock::Origin::signed(99),
					solution,
					MultiPhase::signed_submissions().len() as u32
				));
			}

			// an unexpected call to elect.
			roll_to(20);
			MultiPhase::elect().unwrap();

			// all storage items must be cleared.
			assert_eq!(MultiPhase::round(), 2);
			assert!(MultiPhase::snapshot().is_none());
			assert!(MultiPhase::snapshot_metadata().is_none());
			assert!(MultiPhase::desired_targets().is_none());
			assert!(MultiPhase::queued_solution().is_none());
			assert!(MultiPhase::signed_submissions().is_empty());
		})
	}

	#[test]
	fn fallback_strategy_works() {
		ExtBuilder::default().fallback(FallbackStrategy::OnChain).build_and_execute(|| {
			roll_to(15);
			assert_eq!(MultiPhase::current_phase(), Phase::Signed);

			roll_to(25);
			assert_eq!(MultiPhase::current_phase(), Phase::Unsigned((true, 25)));

			// zilch solutions thus far.
			let (supports, _) = MultiPhase::elect().unwrap();

			assert_eq!(
				supports,
				vec![
					(30, Support { total: 40, voters: vec![(2, 5), (4, 5), (30, 30)] }),
					(40, Support { total: 60, voters: vec![(2, 5), (3, 10), (4, 5), (40, 40)] })
				]
			)
		});

		ExtBuilder::default().fallback(FallbackStrategy::Nothing).build_and_execute(|| {
			roll_to(15);
			assert_eq!(MultiPhase::current_phase(), Phase::Signed);

			roll_to(25);
			assert_eq!(MultiPhase::current_phase(), Phase::Unsigned((true, 25)));

			// zilch solutions thus far.
			assert_eq!(MultiPhase::elect().unwrap_err(), ElectionError::NoFallbackConfigured);
		})
	}

	#[test]
	fn snapshot_creation_fails_if_too_big() {
		ExtBuilder::default().build_and_execute(|| {
			Targets::set((0..(TargetIndex::max_value() as AccountId) + 1).collect::<Vec<_>>());

			// signed phase failed to open.
			roll_to(15);
			assert_eq!(MultiPhase::current_phase(), Phase::Off);

			// unsigned phase failed to open.
			roll_to(25);
			assert_eq!(MultiPhase::current_phase(), Phase::Off);

			// on-chain backup works though.
			roll_to(29);
			let (supports, _) = MultiPhase::elect().unwrap();
			assert!(supports.len() > 0);
		})
	}

	#[test]
	fn untrusted_score_verification_is_respected() {
		ExtBuilder::default().build_and_execute(|| {
			roll_to(15);
			assert_eq!(MultiPhase::current_phase(), Phase::Signed);


			let (solution, _) = MultiPhase::mine_solution(2).unwrap();
			// default solution has a score of [50, 100, 5000].
			assert_eq!(solution.score, [50, 100, 5000]);

			<MinimumUntrustedScore<Runtime>>::put([49, 0, 0]);
			assert_ok!(MultiPhase::feasibility_check(solution.clone(), ElectionCompute::Signed));

			<MinimumUntrustedScore<Runtime>>::put([51, 0, 0]);
			assert_noop!(
				MultiPhase::feasibility_check(
					solution,
					ElectionCompute::Signed
				),
				FeasibilityError::UntrustedScoreTooLow,
			);
		})
	}

	#[test]
	fn number_of_voters_allowed_2sec_block() {
		// Just a rough estimate with the substrate weights.
		assert!(!MockWeightInfo::get());

		let all_voters: u32 = 10_000;
		let all_targets: u32 = 5_000;
		let desired: u32 = 1_000;
		let weight_with = |active| {
			<Runtime as Config>::WeightInfo::submit_unsigned(
				all_voters,
				all_targets,
				active,
				desired,
			)
		};

		let mut active = 1;
		while weight_with(active)
			<= <Runtime as frame_system::Config>::BlockWeights::get().max_block
			|| active == all_voters
		{
			active += 1;
		}

		println!("can support {} voters to yield a weight of {}", active, weight_with(active));
	}
}<|MERGE_RESOLUTION|>--- conflicted
+++ resolved
@@ -870,7 +870,6 @@
 			Ok(())
 		}
 
-<<<<<<< HEAD
 		/// Set a solution in the queue, to be handed out to the client of this pallet in the next
 		/// call to `ElectionProvider::elect`.
 		///
@@ -891,7 +890,8 @@
 			// `ElectionProvider::elect` will not succeed and take care of that.
 
 			<QueuedSolution<T>>::put(solution);
-=======
+		}
+
 		/// Submit a solution for the signed phase.
 		///
 		/// The dispatch origin fo this call must be __signed__.
@@ -951,7 +951,6 @@
 			// store the new signed submission.
 			<SignedSubmissions<T>>::put(signed_submissions);
 			Self::deposit_event(Event::SolutionStored(ElectionCompute::Signed, ejected_a_solution));
->>>>>>> 88f856a2
 			Ok(())
 		}
 	}
@@ -999,15 +998,12 @@
 		SignedTooMuchWeight,
 		/// OCW submitted solution for wrong round
 		OcwCallWrongEra,
-<<<<<<< HEAD
 		/// The call is now allowed at this point.
 		CallNotAllowed,
-=======
 		/// Snapshot metadata should exist but didn't.
 		MissingSnapshotMetadata,
 		/// `Self::insert_submission` returned an invalid index.
 		InvalidSubmissionIndex,
->>>>>>> 88f856a2
 	}
 
 	#[pallet::origin]
